#!/usr/bin/python3
import os
import re
import random
import io

from collections import defaultdict

import Bio
import cobra
import pandas
import tqdm

import coralme
from coralme.builder import dictionaries

from coralme.builder.curation import MEManualCuration,MECurator

import warnings
try:
    warnings.simplefilter(action = 'ignore', category = Bio.BiopythonWarning)
except:
    warnings.warn("This biopython version does not allow for correct warning handling. Biopython >=1.80 is suggested.")

import logging
bar_format = '{desc:<75}: {percentage:.1f}%|{bar}| {n_fmt:>5}/{total_fmt:>5} [{elapsed}<{remaining}]'

#https://stackoverflow.com/questions/36408496/python-logging-handler-to-append-to-list
#Here is a naive, non thread-safe implementation:
# Inherit from logging.Handler

class Organism(object):
    """Organism class for storing information about an organism

    This class acts as a database containing all necessary information
    to reconstruct a ME-model. It is used to retrieve and store
    information of the main (org) and the reference (ref) organisms.
    Information in Organism is read and manipulated by methods in
    the MEBuilder class.

    Parameters
    ----------
    config : dict
        Dictionary containing configuration and settings.

    is_reference : bool
        If True, process as reference organism.
    """

    def __init__(self, config, is_reference):
        if is_reference:
            if bool(config.get('dev_reference', False)) and bool(config.get('user_reference', False)):
                self.id = 'iJL1678b'
            elif bool(config.get('dev_reference', False)) and bool(config.get('user_reference', False)):
                self.id = config['user_reference']
            elif bool(config.get('dev_reference', False)) and bool(config.get('user_reference', False)):
                logging.warning('The \'dev_reference\' and \'user-reference\' options are mutually exclusive.')
                self.id = 'iJL1678b'
            else:
                self.id = 'iJL1678b'
        else:
            self.id = config['model_id']


        self.is_reference = is_reference
        self.curation_notes = defaultdict(list)
        self.config = config
        if self.is_reference:
            self.locus_tag = 'locus_tag'
        else:
            self.locus_tag = config.get('locus_tag','locus_tag')

        data = \
            'code,interpretation,gram\n' \
            'CCI-CW-BAC-POS-GP,Cell_Wall,pos\n' \
            'CCI-OUTER-MEM-GN,Outer_Membrane,neg\n' \
            'CCI-PM-BAC-NEG-GN,Inner_Membrane,neg\n' \
            'CCI-PM-BAC-POS-GP,Plasma_Membrane,pos\n' \
            'CCO-MEMBRANE,Membrane,'

        self.location_interpreter = pandas.read_csv(io.StringIO(data), index_col=0)
#         self.get_organism()

    @property
    def directory(self):
        if self.is_reference and self.id == 'iJL1678b':
            try:
                from importlib.resources import files
            except ImportError:
                from importlib_resources import files
            return str(files("coralme") / self.id) + "-ME/building_data/"
        else:
            return self.config.get('out_directory', self.id) + "/building_data/"
        #return self.id + "/building_data/"

    @property
    def blast_directory(self):
        if self.is_reference:
            pass
        else:
            return self.config.get('out_directory', self.id) + "/blast_files_and_results/"

    @property
    def _complexes_df(self):
        filename = self.directory + "protein_complexes.txt"
        if os.path.isfile(filename):
            return pandas.read_csv(
                filename, index_col=0, sep="\t"
            )
        else:
            return self.generate_complexes_df()

    @property
    def _protein_mod(self):
        filename = self.directory + "protein_modification.txt"
        if os.path.isfile(filename):
            return pandas.read_csv(
                filename, index_col=0, sep="\t"
            )
        else:
            return pandas.DataFrame.from_dict(
                {
                    "Modified_enzyme": {},
                    "Core_enzyme": {},
                    "Modifications": {},
                    "Source": {},
                }
            ).set_index("Modified_enzyme")

    @property
    def _TU_df(self):
        if self.is_reference:
            filename = self.directory + "TUs_from_biocyc.txt"
        else:
            filename = self.config.get('df_TranscriptionalUnits', self.directory + "TUs_from_biocyc.txt")
        if os.path.isfile(filename) and (not self.config.get('overwrite', True) or self.is_reference):
            tmp = pandas.read_csv(filename, index_col = 0, sep = "\t")
            tmp = tmp.dropna(subset=['start', 'stop'], how = 'any')
            return tmp
        else:
            return self.get_TU_df()

    @property
    def _m_model(self):
        model = self.config['m-model-path']
        if model.endswith('.json'):
            return cobra.io.load_json_model(model)
        elif model.endswith('.xml'):
            return cobra.io.read_sbml_model(model)
        else:
            raise ValueError('M-model input file must be json or xml format.')

    @property
    def rna_components(self):
        product_types = self.product_types
        return set(g for g,t in product_types.items() if 'RNA' in t)

    def get_organism(self):
        sep = '~ '*1
        print("{}Processing files for {}...".format(sep,self.id))
        if self.id != 'iJL1678b':
            logging.warning('Checking folder')
            self.check_folder()
        logging.warning("Loading M-model")
        self.m_model = self._m_model
        logging.warning("Checking M-model")
        self.check_m_model()
        logging.warning("Loading genbank file")
        self.get_genbank_contigs()
        logging.warning("Loading optional files")
        self.load_optional_files()
        logging.warning("Checking gene overlap")
        self.check_gene_overlap()
        logging.warning("Generating complexes dataframe")
        self.complexes_df = self._complexes_df
        logging.warning("Syncing files")
        self.sync_files()
        logging.warning('Completing genbank with provided files')
        self.update_genbank_from_files()
        logging.warning("Updating genes and complexes from genbank")
        self.update_complexes_genes_with_genbank()
        logging.warning("Generating protein modifications dataframe")
        self.protein_mod = self._protein_mod
<<<<<<< HEAD
        
        logging.warning("Purging genes in optional files")
        self.purge_genes_in_file()
        
=======

>>>>>>> b91fb4a2
        logging.warning("Loading manual curation")
        self.load_manual_curation()

        logging.warning("Getting sigma factors from BioCyc")
        self.get_sigma_factors()
        self.get_rpod()
        logging.warning("Getting RNA polymerase from BioCyc")
        self.get_rna_polymerase()
        logging.warning("Looking for duplicates in provided files")
        self.check_for_duplicates()
        logging.warning("Updating generics with genbank")
        self.get_generics_from_genbank()
        logging.warning("Generating transcription units dataframe")
        self.TU_df = self._TU_df
        self.get_TU_genes()
        logging.warning("Updating ribosomal proteins with BioCyc")
        self.update_ribosome_stoich()
        logging.warning("Updating protein location with BioCyc")
        self.get_protein_location()
        logging.warning("Updating tRNA synthetases with BioCyc")
        self.get_trna_synthetase()
        logging.warning("Getting lipids")
        self.lipids = self.get_lipids()
        logging.warning("Getting phospholipids")
        self.phospholipids = self.get_phospholipids()
        logging.warning("Updating peptide release factors with BioCyc")
        self.get_peptide_release_factors()
<<<<<<< HEAD
        
#         logging.warning("Replicon check")
#         self.final_replicon_checks()
=======

        logging.warning("Replicon check")
        self.final_replicon_checks()
>>>>>>> b91fb4a2
        logging.warning("Purging genes in M-model")
        self.purge_genes_in_model()

        print("Reading {} done...".format(self.id))

    def get_genbank_contigs(self):
        if self.is_reference:
            gb_it = Bio.SeqIO.parse(self.directory + "genome.gb", "gb")
        else:
            gb_it = Bio.SeqIO.parse(self.config['genbank-path'], "gb")
        self.contigs = [ i for i in gb_it ]


    def check_folder(self):
        if not os.path.isdir(self.directory):
            os.makedirs(self.directory)
            logging.warning("{} directory was created.".format(self.directory))
        if not os.path.isdir(self.blast_directory):
            os.makedirs(self.blast_directory)
            logging.warning("{} directory was created.".format(self.blast_directory))


    def check_m_model(self):
        m_model = self.m_model

        # Metabolites
        RNA_mets = []
        formula_mets = []

        for m in tqdm.tqdm(m_model.metabolites,
                           'Checking M-model metabolites...',
                           bar_format = bar_format):
            if m.id.startswith("RNA"):
                RNA_mets.append(m)
            if not m.formula:
                formula_mets.append(m.id)

        # Reactions
        subsystem_RXNS = []
        for r in tqdm.tqdm(m_model.reactions,
                           'Checking M-model reactions...',
                           bar_format = bar_format):
            if not r.subsystem:
                subsystem_RXNS.append(r.id)

        # Warnings
        if RNA_mets:
            self.curation_notes['org.check_m_model'].append({
                'msg':"Metabolites starting with the prefix RNA were removed.",
                'triggered_by':[i.id for i in RNA_mets],
                'importance':'high',
                'to_do':'Check whether the model needs the removed metabolites, and change their name. RNA as a prefix is used for TranscribedGene objects.'})
            m_model.remove_metabolites(RNA_mets)
        if formula_mets:
            self.curation_notes['org.check_m_model'].append({
                'msg':"Some metabolites are missing their formula",
                'triggered_by':formula_mets,
                'importance':'critical',
                'to_do':'Correct the formulas of the listed metabolites. Some metabolite formulas are critical for the completion of this pipeline. If homology is ON, this pipeline will try to fill in the formulas from the reference.'})
        if subsystem_RXNS:
            self.curation_notes['org.check_m_model'].append({
                'msg':"Some reactions are missing their subsystem",
                'triggered_by':subsystem_RXNS,
                'importance':'high',
                'to_do':'Make sure the subsystems of these reactions are correct'})

    def load_optional_files(self):
        logging.warning("Loading gene dictionary")
        self.gene_dictionary = self.read_gene_dictionary(
            self.config.get('biocyc.genes', self.directory + "genes.txt")
        )
        self.gene_sequences = self.read_gene_sequences(
            self.config.get('biocyc.seqs', self.directory + "sequences.fasta")
        )
        logging.warning("Getting proteins from BioCyc")
        self.proteins_df = self.read_proteins_df(
            self.config.get('biocyc.prots', self.directory + "proteins.txt")
        )
        logging.warning("Getting RNAs from BioCyc")
        self.RNA_df = self.read_RNA_df(
            self.config.get('biocyc.RNAs', self.directory + "RNAs.txt")
        )
        logging.warning("Getting transcription units from BioCyc")
        self.TUs = self.read_TU_df(
            self.config.get('biocyc.TUs', self.directory + "TUs.txt")
        )

    def load_manual_curation(self):
        MEManualCuration(self).load_manual_curation()
<<<<<<< HEAD
        
        
    def purge_genes_in_file(self):
        if self.is_reference:
            return
        
        all_genenames_in_gb = []
        for i in self.all_genes_in_gb:
            genenames = self.gene_dictionary[self.gene_dictionary['Accession-1'].eq(i)].index
            all_genenames_in_gb += list(genenames)
        warn_products = set(self.gene_dictionary[self.gene_dictionary["Product"] == ''].index)
        warn_replicons = set(self.gene_dictionary[self.gene_dictionary["replicon"] == ''].index)
        warn_replicons = set(self.gene_dictionary[self.gene_dictionary["Left-End-Position"] == ''].index)
        warn_replicons = set(self.gene_dictionary[self.gene_dictionary["Right-End-Position"] == ''].index)
        warn_sequences = set(self.gene_dictionary.index) - set(self.gene_sequences.keys()) - set(all_genenames_in_gb)
        warn_genenames = set(self.gene_dictionary[self.gene_dictionary.index == ''].index)
        
        self.gene_dictionary.drop(list(warn_products|warn_genenames|warn_replicons),inplace=True)
        
=======

>>>>>>> b91fb4a2
    def _get_product_type(self,
                         row,
                         complexes_df,
                         RNA_df,
                         gene_id,
                         gene_name,
                         warn_genes):
        product = row['Product'].split(' // ')[0]
        ### Try to get product type from gene id of type LOCUST_TAG-RNA
        product_type = ''
        if '-' in product and ' ' not in product:
            product_type = re.findall('[a-zA-Z]+',product.split('-')[-1])
            if product_type:product_type = product_type[0]
        ### Set product type to RNA if it is in ID
        if ' ' in product or ('RNA' not in product and 'MONOMER' not in product) or not product_type:
            if 'RNA' in gene_id \
                    or RNA_df['Gene'].str.match(gene_name).any() \
                    or product in RNA_df.index:
                product_type = 'RNA'
            elif 'MONOMER' in gene_id \
                    or complexes_df['genes'].str.contains('{}\(\d*\)'.format(gene_id),regex=True).any() \
                    or product in complexes_df.index:
                product_type = 'MONOMER'
            else:
                warn_genes.append(gene_id)
                return None,None
        return product,product_type

    def _correct_product(self,
                        gene_name,
                        product_type,
                        gene_dictionary):
        ## Correct product. Likely product is a description and not an actual
        ## product ID like GENE-MONOMER or GENE-tRNA
        product = '{}-{}'.format(gene_name,product_type)
        gene_dictionary.at[gene_name,'Product'] = product
        return product

    def _add_entry_to_df(self,
                         df,
                         tmp):
        return pandas.concat([df,
                              pandas.DataFrame.from_dict(tmp).T],
                             axis = 0, join = 'outer')

    def _add_entry_to_rna(self,
                         gene_id,
                         name,
                         product,
                         RNA_df,
                         source):
        logging.warning('Adding {} ({}) to RNAs from {}'.format(gene_id,product,source))
        tmp = {product : {"Common-Name": name,
                          "Gene": gene_id}}
        return self._add_entry_to_df(RNA_df,tmp)

    def _add_entry_to_complexes(self,
                               gene_id,
                               name,
                               product,
                               complexes_df,
                               source):
        logging.warning('Adding {} ({}) to complexes from {}'.format(gene_id,product,source))
        tmp = {product: {
                "name": name,
                "genes": '{}()'.format(gene_id),
                "source": source,
                }}
        return self._add_entry_to_df(complexes_df,tmp)

    def sync_files(self):
        if self.is_reference:
            return

        gene_dictionary = self.gene_dictionary
        RNA_df = self.RNA_df
        complexes_df = self.complexes_df
        product_types = {}
        warn_genes = []
<<<<<<< HEAD
=======

        warn_products= []
>>>>>>> b91fb4a2
        for gene_name,row in tqdm.tqdm(gene_dictionary.iterrows(),
                           'Syncing optional genes file...',
                           bar_format = bar_format,
                           total=gene_dictionary.shape[0]):
            gene_id = row['Accession-1']
            if not gene_name or isinstance(gene_name,float):
                warn_genes.append(gene_id)
                continue

            product,product_type = \
                self._get_product_type(row,
                     complexes_df,
                     RNA_df,
                     gene_id,
                     gene_name,
                     warn_genes)
            if product is None:
                warn_genes.append(gene_id)
                continue
            if ' ' in product or ('RNA' not in product and 'MONOMER' not in product):
                product = \
                    self._correct_product(
                        gene_name,
                        product_type,
                        gene_dictionary)

            product_types[gene_id] = product_type

            ## Sync files
            if 'RNA' in product_type and product not in RNA_df.index:
                RNA_df = \
                    self._add_entry_to_rna(gene_id,
                                           product,
                                           product,
                                           RNA_df,
                                           "Sync")

            elif product_type == 'MONOMER' and product not in complexes_df.index:
                complexes_df = \
                    self._add_entry_to_complexes(gene_id,
                                                 product,
                                                 product,
                                                 complexes_df,
                                                 "Sync")

        self.gene_dictionary = gene_dictionary[pandas.notnull(gene_dictionary.index)]
        self.RNA_df = RNA_df
        self.complexes_df = complexes_df
        self.product_types = product_types

        # Warnings
        if warn_genes:
            self.curation_notes['org.sync_files'].append({
                                'msg':'The types of some genes (e.g. CDS, RNA...) could not be identified. Is Product or Gene Name missing?',
                                'triggered_by':warn_genes,
                                'importance':'medium',
                                'to_do':'Manually fill the products (with types) of these genes in genes.txt'
            })

    def _add_entry_to_genbank(self,
                             gene_id,
                             gene_name,
                             product_type,
                             product_name,
                             row,
                             contigs,
                             gene_sequences):
        logging.warning('Adding {} to genbank file as {}'.format(gene_id,product_type))
        from Bio.SeqFeature import SeqFeature, CompoundLocation, ExactPosition, FeatureLocation, SimpleLocation
        from Bio.SeqRecord import SeqRecord
        gene_seq = gene_sequences[gene_name]
        gene_left = int(row['Left-End-Position'])
        gene_right = int(row['Right-End-Position'])
        new_contig = SeqRecord(seq=gene_seq.seq,
                              #id = 'contig-{}'.format(gene_id),
                              id = '{}'.format(gene_id),
                              name = gene_seq.name,
                              description = gene_seq.description,
                              annotations = {
                                  'molecule_type' : 'DNA'
                              })

        feature0 = SeqFeature(SimpleLocation(ExactPosition(0),ExactPosition(len(gene_seq.seq))),
                              type='source',
                              #id = 'contig-{}'.format(gene_id),
                              id = '{}'.format(gene_id),
                              qualifiers = {'note':'Added from BioCyc'})
        feature1 = SeqFeature(SimpleLocation(ExactPosition(0),ExactPosition(len(gene_seq.seq)),strand = 1 if gene_left < gene_right else -1),
                              type=product_type,
                              id = gene_id,
                              #strand = 1 if gene_left < gene_right else -1,
                              qualifiers = {
                                  self.locus_tag:[gene_id],
                                  'product':[product_name]
                              })

        new_contig.features = [feature0] + [feature1]
        contigs.append(new_contig)

    def _get_product_name_if_present(self,
                         gene_id,
                         product,
                         product_type,
                         query_types,
                         dfs,
                         warns,
                         columns):
        for qt,df,warn,col in zip(query_types,dfs,warns,columns):
            if qt in product_type:
                if product not in df.index:
                    warn.append(gene_id)
                    return None
                return df.loc[product][col]
        return product
<<<<<<< HEAD
    
    def _read_product_type(self,
                           gene_id,
                           product_types):
        product_type = product_types[gene_id] \
                        if gene_id in product_types else 'gene'
        if 'MONOMER' in product_type:
            return 'CDS'
        else:
            return product_type
        
=======

>>>>>>> b91fb4a2
    def update_genbank_from_files(self):
        if self.is_reference:
            return
        contigs = self.contigs
        gene_sequences = self.gene_sequences
        gene_dictionary = self.gene_dictionary
        RNA_df = self.RNA_df
        complexes_df = self.complexes_df
        product_types = self.product_types
        all_genes_in_gb = self.all_genes_in_gb

        warn_rnas = []
        warn_proteins = []
        warn_position = []
        warn_sequence = []

        # Add new genes
        for gene_name,row in tqdm.tqdm(gene_dictionary.iterrows(),
                           'Updating Genbank file with optional files...',
                           bar_format = bar_format,
                           total=gene_dictionary.shape[0]):
            gene_id = row['Accession-1']

            if gene_id not in all_genes_in_gb:
                product = row['Product'].split(' // ')[0]
                ### Try to get product type from gene id of type LOCUST_TAG-RNA
                product_type = self._read_product_type(gene_id,
                                                       product_types)
                ### Retrieve values to sync with genbank
                product_name = \
                    self._get_product_name_if_present(gene_id,
                                                 product,
                                                 product_type,
                                                 ['RNA','MONOMER'],
                                                 [RNA_df,complexes_df],
                                                 [warn_rnas,warn_proteins],
                                                 ['Common-Name','name'])
                if product_name is None:
                    continue
                if not row['Left-End-Position'] or not row['Right-End-Position']:
                    warn_position.append(gene_id)
                    continue
                if gene_name not in gene_sequences:
                    warn_sequence.append(gene_id)
                    continue
                self._add_entry_to_genbank(
                     gene_id,
                     gene_name,
                     product_type,
                     product_name,
                     row,
                     contigs,
                     gene_sequences)

        with open(self.directory + 'genome_modified.gb', 'w') as outfile:
            for contig in contigs:
                Bio.SeqIO.write(contig, outfile, 'genbank')
        # Warnings
        if warn_rnas:
            self.curation_notes['org.update_genbank_from_files'].append({
                                'msg':'Some genes were identified as RNA from their locus_tags, but they are not present in RNAs.txt',
                                'triggered_by':warn_rnas,
                                'importance':'medium',
                                'to_do':'Check whether you should add these genes to RNAs.txt or fix its product value in genes.txt'
            })
        if warn_proteins:
            self.curation_notes['org.update_genbank_from_files'].append({
                                'msg':'Some genes were identified as CDS from their locus_tags, but they are not present in proteins.txt',
                                'triggered_by':warn_proteins,
                                'importance':'medium',
                                'to_do':'Check whether you should add these genes to proteins.txt or fix its product value in genes.txt'
            })
        if warn_position:
            self.curation_notes['org.update_genbank_from_files'].append({
                                'msg':'Could not add some genes in genes.txt to genbank.gb since they lack position information',
                                'triggered_by':warn_position,
                                'importance':'medium',
                                'to_do':'Fill in position information in genes.txt'
            })
        if warn_sequence:
            self.curation_notes['org.update_genbank_from_files'].append({
                                'msg':'Could not add some genes in genes.txt to genbank.gb since they lack sequence information. Are your BioCyc files from the same database version?',
                                'triggered_by':warn_sequence,
                                'importance':'medium',
                                'to_do':'Add gene sequence in sequences.fasta. Check whether you downloaded the database files from the same BioCyc version.'
            })

    def _create_complexes_entry(self,
                                row,
                                genes,
                                stoich):
        return {"name" : row["Common-Name"],
                "genes" : " AND ".join(
                        [
                            self.gene_dictionary["Accession-1"][g] + "({})".format(stoich)
                            for g in genes
                        ]
                    ),
                "source" : "BioCyc"}

    def generate_complexes_df(self):
        proteins_df = self.proteins_df

        if proteins_df.empty:
            return pandas.DataFrame(
                columns = [
                    'complex',
                    'name',
                    'genes',
                    'source'
                ]
            ).set_index('complex')

        gene_dictionary = self.gene_dictionary
        complexes = {}
        warn_proteins = []
        for p, row in tqdm.tqdm(proteins_df.iterrows(),
                           'Generating complexes dataframe from optional proteins file...',
                           bar_format = bar_format,
                           total=proteins_df.shape[0]):
            stoich = "" if "dimer" not in str(row["Common-Name"]) else "2"
            genes = row["Genes of polypeptide, complex, or RNA"]
            if not genes:
                warn_proteins.append(p)
                continue
            genes = [
                g for g in genes.split(" // ") if g in gene_dictionary["Accession-1"]
            ]

            complexes[p] = self._create_complexes_entry(row,
                                                        genes,
                                                        stoich)

        complexes_df = pandas.DataFrame.from_dict(complexes).T[["name", "genes", "source"]]
        complexes_df.index.name = "complex"
        # Warnings
        if warn_proteins:
            self.curation_notes['org.generate_complexes_df'].append({
                        'msg':'Some proteins have no genes in proteins.txt',
                        'triggered_by':warn_proteins,
                        'importance':'medium',
                        'to_do':'Fill genes in proteins.txt'})
        return complexes_df.fillna({"name": ""})

    def read_optional_file(self,filetype,filename,columns):
        if os.path.isfile(filename):
            file = pandas.read_csv(filename, sep="\t",index_col=0)
        else:
            self.curation_notes['org.read_optional_file'].append({
                            'msg':'No {} file was found. Initializing an empty one.'.format(filetype),
                            'importance':'high',
                            'to_do':'Download {} from BioCyc if available'.format(filetype)})
            file = pandas.DataFrame(columns=columns).set_index(columns[0],inplace=False)
        return file.fillna('')

    def read_gene_dictionary(self,filename):
        gene_dictionary = self.read_optional_file(
            'genes',
            filename,
            columns=[
                'Gene Name',
                'Accession-1',
                'Left-End-Position',
                'Right-End-Position',
                'Product'
            ]).reset_index().set_index('Gene Name')
        gene_dictionary['replicon'] = ''
        warn_genes = []
        if not self.is_reference:
            warn_start = list(gene_dictionary[gene_dictionary['Left-End-Position'].isna()].index)
            warn_end = list(gene_dictionary[gene_dictionary['Right-End-Position'].isna()].index)
            if warn_start:
                self.curation_notes['org.read_gene_dictionary'].append({
                            'msg':'Some genes are missing start positions in genes.txt',
                            'triggered_by':warn_start,
                            'importance':'medium',
                            'to_do':'Complete start positions in genes.txt if those genes are important.'})
            if warn_end:
                self.curation_notes['org.read_gene_dictionary'].append({
                            'msg':'Some genes are missing end positions in genes.txt',
                            'triggered_by':warn_end,
                            'importance':'medium',
                            'to_do':'Complete end positions in genes.txt if those genes are important.'})

            for g, row in gene_dictionary.iterrows():
                if not row["Accession-1"] or isinstance(row["Accession-1"],float):
                    gene_dictionary.at[g, "Accession-1"] = g
                    warn_genes.append(g)

        if warn_genes:
            self.curation_notes['org.read_gene_dictionary'].append({
                        'msg':'Some genes are missing Accession-1 IDs in genes.txt',
                        'triggered_by':warn_genes,
                        'importance':'medium',
                        'to_do':'Complete Accession-1 IDs in genes.txt if those genes are important.'})
        return gene_dictionary
    def read_proteins_df(self,filename):
        return self.read_optional_file(
            'proteins',
            filename,
            columns = [
                'Proteins',
                'Common-Name',
                'Genes of polypeptide, complex, or RNA',
                'Locations'
            ]
        )
    def read_gene_sequences(self,filename):
        if os.path.isfile(filename):
            d = {}
            for i in Bio.SeqIO.parse(filename,'fasta'):
                for g in i.id.split('|'):
                    d[g] = i
            return d
        return {}
    def read_RNA_df(self,filename):
        return self.read_optional_file(
            'RNAs',
            filename,
            columns = [
                '(All-tRNAs RNAs Misc-RNAs rRNAs)',
                'Common-Name',
                'Gene'
            ]
        )
    def read_TU_df(self,filename):
        return self.read_optional_file(
            'TUs',
            filename,
            columns = [
                'Transcription-Units',
                'Genes of transcription unit',
                'Direction'
            ]
        )

    def check_gene_overlap(self):
        if self.is_reference:
            return

        def get_severity(o):
            if o < 50 :
                return 'critical'
            elif o < 60 :
                return 'high'
            elif o < 70 :
                return 'medium'
            elif o < 80 :
                return 'low'
            else:
                return 0

        m_model_genes = set([g.id for g in self.m_model.genes])
        file_genes = set(self.gene_dictionary['Accession-1'].values)
        all_genes_in_gb = []
        for record in self.contigs:
            for feature in record.features:
                if self.locus_tag not in feature.qualifiers:
                    continue
                all_genes_in_gb.append(feature.qualifiers[self.locus_tag][0])
        self.all_genes_in_gb = all_genes_in_gb
        genbank_genes = set(all_genes_in_gb)

        # Overlaps
        file_overlap = int((len(file_genes & m_model_genes) / len(m_model_genes))*100)
        gb_overlap = int((len(genbank_genes & m_model_genes) / len(m_model_genes))*100)

        logging.warning('Gene overlap between M-model and Genbank : {}%'.format(gb_overlap))
        logging.warning('Gene overlap between M-model and optional files : {}%'.format(file_overlap))

        if gb_overlap < 1:
            raise ValueError('Overlap of M-model genes with genbank is too low ({}%)'.format(gb_overlap))

        fs = get_severity(file_overlap)
        gs = get_severity(gb_overlap)

        if fs:
            self.curation_notes['org.check_gene_overlap'].append({
                'msg':'M-model has a {} gene overlap with optional files (BioCyc)',
                'importance':fs,
                'to_do':'Check whether optional files where downloaded correctly.'})
        if gs:
            self.curation_notes['org.check_gene_overlap'].append({
                'msg':'M-model has a {} gene overlap with optional files (BioCyc)',
                'importance':gs,
                'to_do':'Check whether genbank was downloaded correctly.'})


    def update_ribosome_stoich(self):
        if self.is_reference:
            return
        complexes_df = self.complexes_df
        ribo_df = complexes_df.loc[
            complexes_df["name"].str.contains("ribosomal.*(?:subunit)?.* protein", regex=True)
        ]
        ribosome_stoich = self.ribosome_stoich
        warn_proteins = []
        for p, row in tqdm.tqdm(ribo_df.iterrows(),
                           'Gathering ribosome stoichiometry...',
                           bar_format = bar_format,
                           total=ribo_df.shape[0]):
            if "30S" in row["name"]:
                ribosome_stoich["30_S_assembly"]["stoich"][p] = 1
            elif "50S" in row["name"]:
                ribosome_stoich["50_S_assembly"]["stoich"][p] = 1
            else:
                warn_proteins.append(p)
        self.ribosomal_proteins = ribo_df
        if warn_proteins:
            self.curation_notes['org.update_ribosome_stoich'].append({
                'msg':'Some ribosomal proteins do not contain subunit information (30S, 50S) so they could not be mapped.',
                'triggered_by':warn_proteins,
                'importance':'high',
                'to_do':'Classify them in ribosomal_proteins.csv'})

    def _add_entry_to_gene_dictionary(self,
                                gene_dictionary,
                                gene_id,
                                feature,
                                left_end,
                                right_end):
        logging.warning("Adding {} to genes from genbank".format(gene_id))
        feature_type = feature.type
        if feature_type == 'CDS':
            feature_type = 'MONOMER'
        tmp = {gene_id: {
                        "Accession-1": gene_id,
                        "Left-End-Position": left_end,
                        "Right-End-Position": right_end,
                        "Product": "{}-{}".format(gene_id,feature_type)
                }}
        return self._add_entry_to_df(gene_dictionary, tmp)

    def _add_entry_to_complexes_or_rna(self,
                                       complexes_df,
                                       RNA_df,
                                       gene_name,
                                       gene_id,
                                       feature,
                                      ):
        name_annotation = feature.qualifiers["product"][0] if 'product' in feature.qualifiers \
                else gene_name
        if feature.type == 'CDS':
            product = gene_name + '-MONOMER'
            if not complexes_df["genes"].str.contains(gene_id).any():
                complexes_df = \
                    self._add_entry_to_complexes(gene_id,
                                                 name_annotation,
                                                 product,
                                                 complexes_df,
                                                 "GenBank")
        else: # It's not CDS, but an RNA
            product = "{}-{}".format(gene_name,feature.type)
            if not RNA_df["Gene"].str.contains(gene_name).any():
                RNA_df = \
                    self._add_entry_to_rna(gene_id,
                                           name_annotation,
                                           product,
                                           RNA_df,
                                           "GenBank")
        return complexes_df,RNA_df,product

    def _add_entries_to_optional_files(self,
                                       gene_dictionary,
                                       complexes_df,
                                       RNA_df,
                                       feature,
                                       record):
        gene_id = feature.qualifiers[self.locus_tag][0]
        left_end = min([i.start for i in feature.location.parts])
        right_end = max([i.end for i in feature.location.parts])
        if not gene_dictionary["Accession-1"].eq(gene_id).any():
            gene_dictionary = \
                self._add_entry_to_gene_dictionary(
                        gene_dictionary,
                        gene_id,
                        feature,
                        left_end,
                        right_end)

        gene_names = gene_dictionary[gene_dictionary["Accession-1"].eq(gene_id)].index
        for gene_name in gene_names:
            complexes_df,RNA_df,product = \
                self._add_entry_to_complexes_or_rna(
                                   complexes_df,
                                   RNA_df,
                                   gene_name,
                                   gene_id,
                                   feature,
                                  )
            gene_dictionary.at[gene_name,'Product'] = product # Ensuring product is the same.
            gene_dictionary.at[gene_name,"Left-End-Position"] = left_end
            gene_dictionary.at[gene_name,"Right-End-Position"] = right_end
            gene_dictionary.at[gene_name,"replicon"] = record.id

        return gene_dictionary,complexes_df,RNA_df

    def update_complexes_genes_with_genbank(self):
        if self.is_reference:
            return

        # TODO: DO WE NEED TO FILTER BY ELEMENT_TYPES? WHY NOT PROCESS THEM ALL?
        # In some genbanks, CDS are duplicated with gene features. See staph or pputida
        element_types = {'CDS', 'rRNA','tRNA', 'ncRNA','misc_RNA','RNA'}
        complexes_df = self.complexes_df
        gene_dictionary = self.gene_dictionary
        RNA_df = self.RNA_df

        warn_locus = []
        for record in tqdm.tqdm(self.contigs,
                           'Syncing optional files with genbank contigs...',
                           bar_format = bar_format):
            for feature in record.features:
                if feature.type not in element_types:
                    continue
                if self.locus_tag not in feature.qualifiers:
                    warn_locus.append(feature.qualifiers)
                    continue
                if not feature.qualifiers[self.locus_tag]:
                    continue
                gene_dictionary,complexes_df,RNA_df = \
                    self._add_entries_to_optional_files(
                                       gene_dictionary,
                                       complexes_df,
                                       RNA_df,
                                       feature,
                                       record)
        self.complexes_df = complexes_df
        gene_dictionary.index.name = "Gene Name"
        self.gene_dictionary = gene_dictionary
        self.RNA_df = RNA_df

        if warn_locus:
            self.curation_notes['org.update_complexes_genes_with_genbank'].append({
                'msg':'Some genbank features do not have locus_tag.',
                'triggered_by':warn_locus,
                'importance':'high',
                'to_do':'Check whether these features are necessary, and correct their locus_tag. If they have been completed from other provided files, ignore.'})

    def purge_genes_in_model(self):
        m_model = self.m_model
        gene_dictionary = self.gene_dictionary
        RNA_df = self.RNA_df
        gene_list = []
        wrong_assoc = []
        for g in tqdm.tqdm(m_model.genes,
                           'Purging M-model genes...',
                           bar_format = bar_format):
            if g.id not in gene_dictionary['Accession-1'].values:
                gene_list.append(g)
            else:
                product = gene_dictionary[self.gene_dictionary['Accession-1'].eq(g.id)]['Product'].values[0]
                if product in RNA_df.index:
                    wrong_assoc.append(g)

        cobra.manipulation.delete.remove_genes(m_model,
                     gene_list + wrong_assoc,
                     remove_reactions=False)
        # Warnings
        if gene_list:
            self.curation_notes['org.purge_genes_in_model'].append({
                'msg':'Some genes in M-model were not found in genes.txt or genome.gb. These genes were skipped.',
                'triggered_by':[g.id for g in gene_list],
                'importance':'high',
                'to_do':'Confirm the gene is correct in the m_model. If so, add it to genes.txt'})
        if wrong_assoc:
            self.curation_notes['org.purge_genes_in_model'].append({
                'msg':'Some genes in M-model are RNAs. These genes were skipped.',
                'triggered_by':[g.id for g in wrong_assoc],
                'importance':'high',
                'to_do':'Confirm the gene is correct in the m_model. If so, then annotation from GenBank or BioCyc marked them as a different type'})

    def get_trna_synthetase(self):
        if self.is_reference:
            return

        def find_aminoacid(trna_string):
            trna_string = trna_string.lower()
            for aa, rx in dictionaries.amino_acid_regex.items():
                if re.search(rx, trna_string):
                    return aa
            return 0

        org_amino_acid_trna_synthetase = self.amino_acid_trna_synthetase
        generic_dict = self.generic_dict
        d = {}
        for k,v in org_amino_acid_trna_synthetase.copy().items():
            if isinstance(v,list):
                d[k] = set(v)
            elif isinstance(v,str):
                if v:
                    d[k] = set([v])
                else:
                    d[k] = set()
        proteins_df = self.proteins_df["Common-Name"].dropna()
        trna_ligases = proteins_df[
            proteins_df.str.contains(
                "tRNA [-]{,2}(?:synthetase|ligase)(?!.*subunit.*)", regex=True
            )
        ].to_dict()
        warn_ligases = []
        for cplx, trna_string in trna_ligases.items():
            aa = find_aminoacid(trna_string)
            if aa:
                d[aa].add(cplx)

        for aa,c_set in d.items():
            c_list = list(c_set)
            if len(c_list) == 1:
                d[aa] = c_list[0]
            elif len(c_list) > 1:
                generic = 'generic_{}_ligase'.format(aa.split('__L_c')[0])
                generic_dict[generic] = {'enzymes':c_list}
                d[aa] = generic
            else:
                d[aa] = 'CPLX_dummy'
                warn_ligases.append(aa)
        self.amino_acid_trna_synthetase = d

        # Warnings
        if warn_ligases:
            self.curation_notes['org.get_trna_synthetase'].append({
                'msg':'No tRNA ligases were found for some amino acids. Assigned CPLX_dummy.',
                'triggered_by':warn_ligases,
                'importance':'high',
                'to_do':'Check whether your organism should have a ligase for these amino acids, or if you need to add a reaction to get it (e.g. tRNA amidotransferases)'})

    def get_peptide_release_factors(self):
        if self.is_reference:
            return

        proteins_df = self.proteins_df["Common-Name"].dropna()
        peptide_release_factors = self.peptide_release_factors
        generics = self.generic_dict
        rf = proteins_df[proteins_df.str.contains("peptide.*release.*factor")]
        if rf.size:
            if not peptide_release_factors["UAG"]['enzyme'] and rf.str.contains("1").any():
                peptide_release_factors["UAG"]['enzyme'] = rf[rf.str.contains("1")].index[0]
                generics["generic_RF"]['enzymes'].append(peptide_release_factors["UAG"]['enzyme'])
            if not peptide_release_factors["UGA"]['enzyme'] and rf.str.contains("2").any():
                peptide_release_factors["UGA"]['enzyme'] = rf[rf.str.contains("2")].index[0]
                generics["generic_RF"]['enzymes'].append(peptide_release_factors["UGA"]['enzyme'])

    def gb_to_faa(self, org_id, outdir = False, element_types = {"CDS"}):
        ## Create FASTA file with AA sequences for BLAST
        contigs = self.contigs

        if not outdir:
            outdir = self.blast_directory

        #outdir += "blast_files_and_results/"
        FASTA_file = outdir + "{}.faa".format(org_id)
#         FASTA_file = "{}.faa".format(org_id)

        file = open(FASTA_file, "w")
        for contig in tqdm.tqdm(contigs,
                           'Converting Genbank contigs to FASTA for BLAST...',
                           bar_format = bar_format):
            for feature in contig.features:
                if feature.type not in element_types \
                    or "translation" not in feature.qualifiers \
                    or self.locus_tag not in feature.qualifiers:
                    continue
                file.write(
                    ">{}\n".format(feature.qualifiers[self.locus_tag][0])
                )  # Some way to identify which qualifier meets regular expression?
                file.write("{}\n".format(feature.qualifiers["translation"][0]))

    def _process_sigma_name(self,name, row):
        name = name.split("RNA polymerase")[-1]
        replace_list = ["sigma", "factor", "sup"]
        for r in replace_list:
            name = name.replace(r, "")
        name = "".join(re.findall("[a-zA-Z0-9]{1,}", name))
        if not name:
            name = "_".join(row["genes"])
        return "RNAP_" + name
    def get_sigma_factors(self):
        complexes_df = self.complexes_df

        sigma_df = complexes_df.loc[
            complexes_df["name"].str.contains(
                "RNA polymerase.*sigma.*[factor.*]?.*|sigma.*[factor.*]?.*RNA polymerase", regex=True
            )
        ]
        if not sigma_df.shape[0]:
            self.curation_notes['org.get_sigma_factors'].append({
                'msg':"No sigma factors could be identified from proteins.txt",
                'importance':'critical',
                'to_do':'Manually define sigmas in sigma_factors.csv'})
            random_cplx = random.choice(complexes_df.index)
            sigma_df = complexes_df.loc[[random_cplx]]
        ## Get sigmas automatically
        # Find RpoD to add as default sigma
        for s, row in tqdm.tqdm(sigma_df.iterrows(),
                           'Getting sigma factors...',
                           bar_format = bar_format,
                           total=sigma_df.shape[0]):

            tmp = {
                s : {
                    "complex" : self._process_sigma_name(s, row),
                    "genes" : row["genes"],
                    "name" : row["name"]
                }
            }
            self.sigmas = self._add_entry_to_df(self.sigmas,tmp)


    def get_rpod(self):
        sigma_df = self.sigmas
        rpod = sigma_df[sigma_df["name"].str.contains("RpoD")].index.to_list()
        if not rpod:
            rpod_re = "|".join(["70", "sigma-A", "sigA", "SigA","Sigma-A"])
            rpod = sigma_df[sigma_df["name"].str.contains(rpod_re)].index.to_list()
        if rpod:
            rpod = rpod[0]
            # Warnings
            self.curation_notes['org.get_rpod'].append({
                'msg':"{} was identified as RpoD. If this is not true, define RpoD!".format(rpod),
                'importance':'high',
                'to_do':'Check whether you need to correct RpoD by running me_builder.org.rpod = correct_rpod'})
        else:
            rpod = random.choice(sigma_df.index)
            # Warnings
            self.curation_notes['org.get_rpod'].append({
                'msg':"RpoD randomly assigned to {}".format(rpod),
                'importance':'critical',
                'to_do':'genome.gb does not have a valid annotation for RpoD. A random identified sigma factor in me_builder.org.sigmas was set as RpoD so that the builder can continue running. Set the correct RpoD by running me_builder.org.rpod = correct_rpod'})
        self.rpod = rpod


    def _get_rna_polymerase_from_complex(self,
                                        complexes_df):
        rnap_regex = "(?:RNA polymerase.*core enzyme|DNA.*directed.*RNA polymerase.*)(?!.*subunit.*)"
        return complexes_df[complexes_df["name"].str.contains(rnap_regex, regex=True)].index.to_list()
    def _get_rna_polymerase_from_subunits(self,
                                         complexes_df):
        rnap_regex = "(?:RNA polymerase.*core enzyme|DNA.*directed.*RNA polymerase)(?=.*subunit.*)"
        RNAP_genes = complexes_df[
            complexes_df["name"].str.contains(rnap_regex, regex=True)
        ].index.to_list()
        return [
            g.split("-MONOMER")[0] for g in RNAP_genes if "-MONOMER" in g
        ]
    def _add_rna_polymerase_to_complexes(self,
                                        complexes_df,
                                        RNAP_genes):
        return complexes_df.append(
            pandas.DataFrame.from_dict(
                {
                    "RNAP-CPLX": {
                        "name": "DNA-directed RNA polymerase",
                        "genes": " AND ".join(
                            ["{}()".format(g) for g in RNAP_genes]
                        ),
                        "source": "GenBank",
                    }
                }
            ).T
        )
    def get_rna_polymerase(self, force_RNAP_as=""):
        RNAP = ""
        if force_RNAP_as:
            RNAP = force_RNAP_as
        else:
            complexes_df = self.complexes_df
            RNAP = self._get_rna_polymerase_from_complex(complexes_df)
            if RNAP:
                RNAP = RNAP[0]
                # Warnings
                self.curation_notes['org.get_rna_polymerase'].append({
                    'msg':"{} was identified as RNA polymerase".format(RNAP),
                    'importance':'high',
                    'to_do':'Check whether you need to correct RNAP by running me_builder.org.get_rna_polymerase(force_RNAP_as=correct_RNAP)'})
            else:
                RNAP_genes = self._get_rna_polymerase_from_subunits(complexes_df)
                if RNAP_genes:
                    complexes_df = self._add_rna_polymerase_to_complexes(complexes_df,
                                                                        RNAP_genes)
                    self.curation_notes['org.get_rna_polymerase'].append({
                        'msg':"RNAP was identified with subunits {}".format(
                            ", ".join(RNAP_genes)
                        ),
                        'importance':'medium',
                        'to_do':'Check whether the correct proteins were called as subunits of RNAP. If not find correct RNAP complex and run me_builder.org.get_rna_polymerase(force_RNAP_as=correct_RNAP)'})
                else:
                    RNAP = random.choice(complexes_df.index)
                    self.curation_notes['org.get_rna_polymerase'].append({
                        'msg':"Could not identify RNA polymerase".format(RNAP),
                        'importance':'critical',
                        'to_do':'Find correct RNAP complex and run me_builder.org.get_rna_polymerase(force_RNAP_as=correct_RNAP)'})
        self.RNAP = RNAP
        self.complexes_df = complexes_df
        self.sigma_factor_complex_to_rna_polymerase_dict = self.sigmas[
            "complex"
        ].to_dict()
        self.rna_polymerase_id_by_sigma_factor = {}
        for k, v in self.sigma_factor_complex_to_rna_polymerase_dict.items():
            self.rna_polymerase_id_by_sigma_factor[v] = {
                "sigma_factor": k,
                "polymerase": self.RNAP,
            }
        self.rna_polymerases = list(self.rna_polymerase_id_by_sigma_factor.keys())

    def get_TU_genes(self):
        TUs = self.TUs
        gene_dictionary = self.gene_dictionary
        genes_to_TU = {}
        TU_to_genes = {}
        for tu, row in tqdm.tqdm(TUs.iterrows(),
                           'Getting TU-gene associations from optional TUs file...',
                           bar_format = bar_format,
                           total=TUs.shape[0]):
            genes = row["Genes of transcription unit"]
            if not genes:
                continue
            for g in genes.split(" // "):
                if g not in gene_dictionary.index:
                    continue
                genes_to_TU[gene_dictionary["Accession-1"][g]] = tu

                if tu not in TU_to_genes:
                    TU_to_genes[tu] = []
                TU_to_genes[tu].append(g)
        self.genes_to_TU = genes_to_TU
        self.TU_to_genes = TU_to_genes

    def get_TU_df(self):
        TUs = self.TUs
        gene_dictionary = self.gene_dictionary
        rpod = self.rpod
        TU_dict = {}
        warn_genes = []
        warn_tus = []
        if TUs.empty:
            return pandas.DataFrame(
                columns = [
                    'TU_id',
                    'replicon',
                    'genes',
                    'start',
                    'stop',
                    'tss',
                    'strand',
                    'rho_dependent',
                    'rnapol'
                ]
            ).set_index('TU_id')
        for tu, row in tqdm.tqdm(TUs.iterrows(),
                           'Processing optional TUs file...',
                           bar_format = bar_format,
                           total=TUs.shape[0]):
            sites = []
            start = []
            stop = []
            genes = []
            replicons = []
            for g in row["Genes of transcription unit"].split(" // "):
                if g not in gene_dictionary.index:
                    warn_genes.append(g)
                    continue
                genes.append(gene_dictionary["Accession-1"][g])
                #sites.append(int(gene_dictionary["Left-End-Position"][g]))
                #sites.append(int(gene_dictionary["Right-End-Position"][g]))
                start.append(int(gene_dictionary["Left-End-Position"][g]))
                stop.append(int(gene_dictionary["Right-End-Position"][g]))
                replicons.append(gene_dictionary["replicon"][g])
            if not genes:
                warn_tus.append(tu)
                continue
            sigma = rpod  # Default RpoD
            rho_dependent = True  # Default True
            tu_name = "{}_from_{}".format(tu, sigma)
            TU_dict[tu_name] = {}
            TU_dict[tu_name]["genes"] =  ','.join(genes)
            TU_dict[tu_name]["rho_dependent"] = rho_dependent
            TU_dict[tu_name]["rnapol"] = sigma
            TU_dict[tu_name]["tss"] = None
            TU_dict[tu_name]["strand"] = row["Direction"] if row["Direction"] else '+'
            #TU_dict[tu_name]["start"] = int(min(sites))+1
            TU_dict[tu_name]["start"] = ','.join([ str(x+1) for x in start ])
            #TU_dict[tu_name]["stop"] = int(max(sites))
            TU_dict[tu_name]["stop"] = ','.join([ str(x) for x in stop ])
            TU_dict[tu_name]["replicon"] = ','.join(replicons) if set(replicons) != {''} else None
        df = pandas.DataFrame.from_dict(TU_dict).T[
            #["start", "stop", "tss", "strand", "rho_dependent", "rnapol","replicon"]
            ['replicon', 'genes', 'start', 'stop', 'tss', 'strand', 'rho_dependent', 'rnapol']
        ]
        df.index.name = "TU_id"

        # Warnings
        if warn_genes or warn_tus:
            if warn_genes:
                self.curation_notes['org.get_TU_df'].append({
                        'msg':"Some genes appear in TUs.txt but not in genes.txt",
                        'triggered_by':warn_genes,
                        'importance':'medium',
                        'to_do':'If those genes are supposed to be in the model, fill them in genes.txt'})
            if warn_tus:
                self.curation_notes['org.get_TU_df'].append({
                        'msg':"Some TUs are either empty (no genes in TUs.txt) or contain genes that are not in genes.txt",
                        'triggered_by':warn_tus,
                        'importance':'medium',
                        'to_do':'If those TUs contain genes that are supposed to be in the model, fill them in TUs.txt and genes.txt'})
        return df


    def _process_location_dict(self,
                               location,
                               location_interpreter):
        new_location = {}
        for k, v in location.items():
            if not v or isinstance(v, float):
                continue
            for loc in v.split(" // "):
                if loc in location_interpreter.index:
                    new_location[k] = location_interpreter["interpretation"][loc]
                    break
        return new_location

    def _add_entry_to_protein_location(self,
                                       c,
                                       c_loc,
                                       gene_string,
                                       gene_dictionary,
                                      protein_location,
                                      gene_location):
        gene = re.findall('.*(?=\(\d*\))', gene_string)[0]
        gene = gene_dictionary.loc[[gene]]["Gene Name"]
        for gene_ in gene: # In case of duplicates
            if gene_ in gene_location:
                tmp = {
                    c: {
                        "Complex_compartment": c_loc,
                        "Protein": gene_string,
                        "Protein_compartment": gene_location[gene_],
                        "translocase_pathway": "s",
                        }}
                protein_location = self._add_entry_to_df(protein_location,tmp)
        return protein_location

    def get_protein_location(self):
        complexes_df = self.complexes_df
        proteins_df = self.proteins_df
        gene_dictionary = self.gene_dictionary
        location_interpreter = self.location_interpreter
        protein_location = self.protein_location
        gene_location = self._process_location_dict(
            proteins_df.set_index("Genes of polypeptide, complex, or RNA")["Locations"]
            .dropna()
            .to_dict(),
            location_interpreter,
        )
        cplx_location = self._process_location_dict(
            proteins_df["Locations"].dropna().to_dict(), location_interpreter
        )
        gene_dictionary = gene_dictionary.reset_index().set_index("Accession-1")
        for c, row in tqdm.tqdm(complexes_df.iterrows(),
                           'Adding protein location...',
                           bar_format = bar_format,
                           total=complexes_df.shape[0]):
            if c in cplx_location:
                c_loc = cplx_location[c]
            else:
                continue
            for gene_string in complexes_df["genes"][c].split(' AND '):
                protein_location = self._add_entry_to_protein_location(
                                                    c,
                                                    c_loc,
                                                    gene_string,
                                                    gene_dictionary,
                                                    protein_location,
                                                    gene_location)
        self.protein_location = protein_location

    def get_reaction_keffs(self):
        if self.is_reference:
            return None

        m_model = self.m_model
        subsystem_classification = self.subsystem_classification
        enz_rxn_assoc_df = self.enz_rxn_assoc_df
        rxn_keff_dict = {}
        reaction_dirs = ["FWD", "REV"]
        keffs = {
            "central_CE": 79,
            "central_AFN": 18,
            "intermediate": 5.2,
            "secondary": 2.5,
            "other": 65,
        }
        for reaction, row in tqdm.tqdm(enz_rxn_assoc_df.iterrows(),
                           'Getting reaction Keffs...',
                           bar_format = bar_format,
                           total=enz_rxn_assoc_df.shape[0]):
            r = m_model.reactions.get_by_id(reaction)
            subsystem = r.subsystem
            if subsystem in subsystem_classification:
                classification = subsystem_classification[subsystem]
            else:
                classification = "other"
            keff = keffs[classification]
            cplxs = row["Complexes"].split(" OR ")
            for c in cplxs:
                for d in reaction_dirs:
                    r = "{}_{}_{}".format(reaction, d, c)
                    rxn_keff_dict[r] = {}
                    rxn_keff_dict[r]["complex"] = c
                    rxn_keff_dict[r]["keff"] = keff
        self.reaction_median_keffs = pandas.DataFrame.from_dict(rxn_keff_dict).T
        self.reaction_median_keffs.index.name = "reaction"

    def get_phospholipids(self):
        m_model = self.m_model
        return [
            str(m.id) for m in m_model.metabolites.query(re.compile("^pg[0-9]{2,3}_.$"))
        ]
    def get_lipids(self):
        m_model = self.m_model
        return [
            str(m.id) for m in m_model.metabolites.query(re.compile("^[a-z]*[0-9]{2,3}_.$"))
        ]

    def generate_metabolites_file(self):
        m_model = self.m_model
        d = {}
        seen = set()
        for m in tqdm.tqdm(m_model.metabolites,
                           'Saving M-model metabolites...',
                           bar_format = bar_format):
            if m in seen:
                continue
            m_root = m.id[:-2]
            same_mets = m_model.metabolites.query(
                re.compile("^" + m_root + "_[a-z]{1}$")
            )
            compartment_string = " AND ".join(
                m_model.compartments[i.compartment] for i in same_mets
            )
            d[m_root] = {
                "name": m.name,
                "formula": m.formula,
                "compartment": compartment_string,
                "data_source": m_model.id,
            }
            seen = seen | set(same_mets)
        self.metabolites = pandas.DataFrame.from_dict(d).T
        self.metabolites.index.name = "id"

    def generate_reactions_file(self):
        def is_spontaneous(r):
            return (
                1
                if "spontaneous" in r.name or "diffusion" in r.name and not r.genes
                else 0
            )

        m_model = self.m_model
        d = {}
        for r in tqdm.tqdm(m_model.reactions,
                           'Saving M-model reactions...',
                           bar_format = bar_format):
            d[r.id] = {
                "description": r.name,
                "is_reversible": int(r.reversibility),
                "data_source": m_model.id,
                "is_spontaneous": is_spontaneous(r),
            }
        self.reactions = pandas.DataFrame.from_dict(d).T
        self.reactions.index.name = "name"


    def generate_reaction_matrix(self):
        m_model = self.m_model
        m_to_me = self.m_to_me_mets
        df = pandas.DataFrame.from_dict(
            {"Reaction": {}, "Metabolites": {}, "Compartment": {}, "Stoichiometry": {}}
        ).set_index("Reaction")
        warn_rxns = []
        for rxn in tqdm.tqdm(m_model.reactions,
                           'Creating M-model reaction matrix...',
                           bar_format = bar_format):
            if set(
                [
                    m_to_me.loc[met.id, "me_name"]
                    for met in rxn.metabolites
                    if met.id in m_to_me.index
                ]
            ) == set(["eliminate"]):
                warn_rxns.append(rxn.id)
                continue
            for metabolite in rxn.metabolites:
                compartment = m_model.compartments[metabolite.compartment]
                met = metabolite.id[:-2]
                if metabolite.id in m_to_me.index:
                    if m_to_me.loc[metabolite.id, "me_name"] == "eliminate":
                        continue
                    met = m_to_me.loc[metabolite.id, "me_name"]
                coefficient = rxn.get_coefficient(metabolite)
                tmp = pandas.DataFrame.from_dict({
                    rxn.id: {
                        "Metabolites": met,
                        "Compartment": compartment,
                        "Stoichiometry": coefficient,
                        }}).T
                df = pandas.concat([df, tmp], axis = 0, join = 'outer')
        df.index.name = "Reaction"
        self.reaction_matrix = df

        df.to_csv(self.directory + 'reaction_matrix.txt')
        # Warnings
        if warn_rxns:
            self.curation_notes['org.generate_reaction_matrix'].append({
                'msg':'Some reactions consisted only of metabolites marked for elimination in m_to_me_mets.csv, so they were removed',
                'triggered_by':warn_rxns,
                'importance':'high',
                'to_do':'Some of these reactions can be essential for growth. If you want to keep any of these reactions, or modify them, add them to reaction_corrections.csv'})

    def _map_to_a_generic(self,
                          feature,
                          generic_dict):
        gene = "RNA_" + feature.qualifiers[self.locus_tag][0]
        if any("5S" in i for i in feature.qualifiers["product"]):
            cat = "generic_5s_rRNAs"
        elif any("16S" in i for i in feature.qualifiers["product"]):
            cat = "generic_16s_rRNAs"
        elif any("23S" in i for i in feature.qualifiers["product"]):
            cat = "generic_23s_rRNAs"
        else:
            cat = 0
        if cat:
            logging.warning("Setting {} to {}".format(gene, cat))
            generic_dict[cat]['enzymes'].append(gene)

    def get_generics_from_genbank(self):
        if self.is_reference:
            return None
        contigs = self.contigs
        generic_dict = self.generic_dict
        warn_generics = []
        for contig in tqdm.tqdm(contigs,
                           'Getting generics from Genbank contigs...',
                           bar_format = bar_format):
            for feature in contig.features:
                if "rRNA" in feature.type:
                    self._map_to_a_generic(
                          feature,
                          generic_dict)
        for k, v in generic_dict.items():
            if not v:
                warn_generics.append(k)
        if warn_generics:
            self.curation_notes['org.get_generics_from_genbank'].append({
                'msg':'Some generics in me_builder.org.generic_dict are empty.',
                'triggered_by':warn_generics,
                'importance':'high',
                'to_do':'Curate and fill generics in generics.csv or directly in me_builder.org.generic_dict'})


    def _check_for_duplicates_within_datasets(self,
                                             info):
        import collections
        warn_dups = {}
        for k,v in tqdm.tqdm(info.items(),
                           'Looking for duplicates within datasets...',
                           bar_format = bar_format,
                           total = len(info)):
            if len(v) != len(set(v)):
                warn_dups[k] = [item for item, count in collections.Counter(v).items() if count > 1]

        if warn_dups:
            self.curation_notes['org.check_for_duplicates'].append({
                'msg':'Some datasets contain duplicate indices or Accession IDs.',
                'triggered_by' : [warn_dups],
                'importance':'critical',
                'to_do':'Remove or fix duplicates. If duplicates are in Accession-1, they are processed as different possibilities to get the same enzyme, so they are added as generic complexes. Check!'})
            if 'Accession-1' in warn_dups and not self.is_reference:
                for d in warn_dups['Accession-1']:
                    if not d: continue
                    dups = self.gene_dictionary[self.gene_dictionary['Accession-1'].eq(d)]
                    self.generic_dict['generic_{}'.format(d)] = {"enzymes":[i for i in dups['Product'].values if i]}


    def _check_for_duplicates_between_datasets(self,
                                               info):
        # Duplicates between different datasets
        cplxs = set(info['complexes_df'])
        rnas = set(info['RNA_df'])
        genes = set(info['gene_dictionary'])
        rxns = set(info['reactions'])
        occ = {}
        for i in tqdm.tqdm(cplxs|rnas|genes|rxns,
                           'Gathering ID occurrences across datasets...',
                           bar_format = bar_format):
            occ[i] = {'proteins':0,'RNAs':0,'genes':0,'reactions':0}
            if i in cplxs:
                occ[i]['proteins'] += 1
            if i in rnas:
                occ[i]['RNAs'] += 1
            if i in genes:
                occ[i]['genes'] += 1
            if i in rxns:
                occ[i]['reactions'] += 1
        df = pandas.DataFrame.from_dict(occ).T
        df = df[df['reactions'] == 1]
        dup_df = df[df.sum(1)>1]
        return dup_df

    def _solve_duplicates_between_datasets(self,
                                           dup_df):
        from coralme.builder.helper_functions import change_reaction_id
        for c,row in tqdm.tqdm(dup_df.iterrows(),
                           'Solving duplicates across datasets...',
                           bar_format = bar_format,
                           total=dup_df.shape[0]):
            if row['reactions']:
                change_reaction_id(self.m_model,c,c+'_rxn')
                logging.warning('Changed reaction ID from {} to {} to prevent the conflict between: {}'.format(c,c+'_rxn',' and '.join([j for j,k in row.items() if k])))
            else:
                raise ValueError('The identifier {} is duplicated in {}. Please fix!'.format(c,' and '.join([j for j,k in row.items() if k])))

    def check_for_duplicates(self):
        # Duplicates within datasets
        info = {
            'complexes_df' : list(self.complexes_df.index),
            'RNA_df' : list(self.RNA_df.index),
            'gene_dictionary' : list(self.gene_dictionary.index),
            'reactions' : list([i.id for i in self.m_model.reactions]),
            'Accession-1' : list(self.gene_dictionary['Accession-1'].values)
        }
        self._check_for_duplicates_within_datasets(info)
        dup_df = self._check_for_duplicates_between_datasets(info)
        self._solve_duplicates_between_datasets(dup_df)

    def generate_curation_notes(self):
        import json
        curation_notes = self.curation_notes
        filename = self.directory + '/curation_notes.txt'
        file = open(filename,'w')
        for k,v in tqdm.tqdm(curation_notes.items(),
                           'Generating curation notes...',
                           bar_format = bar_format,
                           total=len(curation_notes)):
            file.write('\n')
            for w in v:
                file.write('{} {}@{} {}\n'.format('#'*20,w['importance'],k,'#'*20))
                file.write('{} {}\n'.format('*'*10,w['msg']))
                if 'triggered_by' in w:
                    file.write('The following items triggered the warning:\n')
                    for i in w['triggered_by']:
                        if isinstance(i,dict):
                            file.write('\n')
                            file.write(json.dumps(i))
                            file.write('\n')
                        else:
                            file.write(i + '\n')
                file.write('\n{}Solution:\n{}\n\n'.format('*'*10,w['to_do']))
            file.write('\n\n')
        file.close()
<<<<<<< HEAD
        
#     def final_replicon_checks(self):
#         if self.is_reference:
#             return
#         self.gene_dictionary = self.gene_dictionary[self.gene_dictionary["replicon"] != '']
#         self.TU_df = self.TU_df[~self.TU_df["replicon"].isna()]
=======

    def final_replicon_checks(self):
        if self.is_reference:
            return
        self.gene_dictionary = self.gene_dictionary[self.gene_dictionary["replicon"] != '']
        self.TU_df = self.TU_df[~self.TU_df["replicon"].isna()]
>>>>>>> b91fb4a2
<|MERGE_RESOLUTION|>--- conflicted
+++ resolved
@@ -28,7 +28,7 @@
 #https://stackoverflow.com/questions/36408496/python-logging-handler-to-append-to-list
 #Here is a naive, non thread-safe implementation:
 # Inherit from logging.Handler
-
+    
 class Organism(object):
     """Organism class for storing information about an organism
 
@@ -60,8 +60,8 @@
                 self.id = 'iJL1678b'
         else:
             self.id = config['model_id']
-
-
+        
+        
         self.is_reference = is_reference
         self.curation_notes = defaultdict(list)
         self.config = config
@@ -181,17 +181,13 @@
         self.update_complexes_genes_with_genbank()
         logging.warning("Generating protein modifications dataframe")
         self.protein_mod = self._protein_mod
-<<<<<<< HEAD
         
         logging.warning("Purging genes in optional files")
         self.purge_genes_in_file()
         
-=======
-
->>>>>>> b91fb4a2
         logging.warning("Loading manual curation")
         self.load_manual_curation()
-
+        
         logging.warning("Getting sigma factors from BioCyc")
         self.get_sigma_factors()
         self.get_rpod()
@@ -216,18 +212,12 @@
         self.phospholipids = self.get_phospholipids()
         logging.warning("Updating peptide release factors with BioCyc")
         self.get_peptide_release_factors()
-<<<<<<< HEAD
         
 #         logging.warning("Replicon check")
 #         self.final_replicon_checks()
-=======
-
-        logging.warning("Replicon check")
-        self.final_replicon_checks()
->>>>>>> b91fb4a2
         logging.warning("Purging genes in M-model")
         self.purge_genes_in_model()
-
+        
         print("Reading {} done...".format(self.id))
 
     def get_genbank_contigs(self):
@@ -245,7 +235,7 @@
         if not os.path.isdir(self.blast_directory):
             os.makedirs(self.blast_directory)
             logging.warning("{} directory was created.".format(self.blast_directory))
-
+        
 
     def check_m_model(self):
         m_model = self.m_model
@@ -253,7 +243,7 @@
         # Metabolites
         RNA_mets = []
         formula_mets = []
-
+        
         for m in tqdm.tqdm(m_model.metabolites,
                            'Checking M-model metabolites...',
                            bar_format = bar_format):
@@ -290,7 +280,7 @@
                 'triggered_by':subsystem_RXNS,
                 'importance':'high',
                 'to_do':'Make sure the subsystems of these reactions are correct'})
-
+            
     def load_optional_files(self):
         logging.warning("Loading gene dictionary")
         self.gene_dictionary = self.read_gene_dictionary(
@@ -311,10 +301,9 @@
         self.TUs = self.read_TU_df(
             self.config.get('biocyc.TUs', self.directory + "TUs.txt")
         )
-
+        
     def load_manual_curation(self):
         MEManualCuration(self).load_manual_curation()
-<<<<<<< HEAD
         
         
     def purge_genes_in_file(self):
@@ -334,9 +323,6 @@
         
         self.gene_dictionary.drop(list(warn_products|warn_genenames|warn_replicons),inplace=True)
         
-=======
-
->>>>>>> b91fb4a2
     def _get_product_type(self,
                          row,
                          complexes_df,
@@ -364,7 +350,7 @@
                 warn_genes.append(gene_id)
                 return None,None
         return product,product_type
-
+    
     def _correct_product(self,
                         gene_name,
                         product_type,
@@ -374,14 +360,14 @@
         product = '{}-{}'.format(gene_name,product_type)
         gene_dictionary.at[gene_name,'Product'] = product
         return product
-
+    
     def _add_entry_to_df(self,
                          df,
                          tmp):
         return pandas.concat([df,
                               pandas.DataFrame.from_dict(tmp).T],
                              axis = 0, join = 'outer')
-
+    
     def _add_entry_to_rna(self,
                          gene_id,
                          name,
@@ -392,7 +378,7 @@
         tmp = {product : {"Common-Name": name,
                           "Gene": gene_id}}
         return self._add_entry_to_df(RNA_df,tmp)
-
+    
     def _add_entry_to_complexes(self,
                                gene_id,
                                name,
@@ -416,11 +402,6 @@
         complexes_df = self.complexes_df
         product_types = {}
         warn_genes = []
-<<<<<<< HEAD
-=======
-
-        warn_products= []
->>>>>>> b91fb4a2
         for gene_name,row in tqdm.tqdm(gene_dictionary.iterrows(),
                            'Syncing optional genes file...',
                            bar_format = bar_format,
@@ -429,7 +410,7 @@
             if not gene_name or isinstance(gene_name,float):
                 warn_genes.append(gene_id)
                 continue
-
+            
             product,product_type = \
                 self._get_product_type(row,
                      complexes_df,
@@ -448,7 +429,7 @@
                         gene_dictionary)
 
             product_types[gene_id] = product_type
-
+            
             ## Sync files
             if 'RNA' in product_type and product not in RNA_df.index:
                 RNA_df = \
@@ -479,7 +460,7 @@
                                 'importance':'medium',
                                 'to_do':'Manually fill the products (with types) of these genes in genes.txt'
             })
-
+    
     def _add_entry_to_genbank(self,
                              gene_id,
                              gene_name,
@@ -519,7 +500,7 @@
 
         new_contig.features = [feature0] + [feature1]
         contigs.append(new_contig)
-
+    
     def _get_product_name_if_present(self,
                          gene_id,
                          product,
@@ -535,7 +516,6 @@
                     return None
                 return df.loc[product][col]
         return product
-<<<<<<< HEAD
     
     def _read_product_type(self,
                            gene_id,
@@ -547,9 +527,6 @@
         else:
             return product_type
         
-=======
-
->>>>>>> b91fb4a2
     def update_genbank_from_files(self):
         if self.is_reference:
             return
@@ -649,10 +626,10 @@
                         ]
                     ),
                 "source" : "BioCyc"}
-
+    
     def generate_complexes_df(self):
         proteins_df = self.proteins_df
-
+        
         if proteins_df.empty:
             return pandas.DataFrame(
                 columns = [
@@ -662,7 +639,7 @@
                     'source'
                 ]
             ).set_index('complex')
-
+        
         gene_dictionary = self.gene_dictionary
         complexes = {}
         warn_proteins = []
@@ -678,11 +655,11 @@
             genes = [
                 g for g in genes.split(" // ") if g in gene_dictionary["Accession-1"]
             ]
-
+            
             complexes[p] = self._create_complexes_entry(row,
                                                         genes,
                                                         stoich)
-
+            
         complexes_df = pandas.DataFrame.from_dict(complexes).T[["name", "genes", "source"]]
         complexes_df.index.name = "complex"
         # Warnings
@@ -693,7 +670,7 @@
                         'importance':'medium',
                         'to_do':'Fill genes in proteins.txt'})
         return complexes_df.fillna({"name": ""})
-
+    
     def read_optional_file(self,filetype,filename,columns):
         if os.path.isfile(filename):
             file = pandas.read_csv(filename, sep="\t",index_col=0)
@@ -816,7 +793,7 @@
         # Overlaps
         file_overlap = int((len(file_genes & m_model_genes) / len(m_model_genes))*100)
         gb_overlap = int((len(genbank_genes & m_model_genes) / len(m_model_genes))*100)
-
+        
         logging.warning('Gene overlap between M-model and Genbank : {}%'.format(gb_overlap))
         logging.warning('Gene overlap between M-model and optional files : {}%'.format(file_overlap))
 
@@ -882,7 +859,7 @@
                         "Product": "{}-{}".format(gene_id,feature_type)
                 }}
         return self._add_entry_to_df(gene_dictionary, tmp)
-
+    
     def _add_entry_to_complexes_or_rna(self,
                                        complexes_df,
                                        RNA_df,
@@ -911,7 +888,7 @@
                                            RNA_df,
                                            "GenBank")
         return complexes_df,RNA_df,product
-
+    
     def _add_entries_to_optional_files(self,
                                        gene_dictionary,
                                        complexes_df,
@@ -929,7 +906,7 @@
                         feature,
                         left_end,
                         right_end)
-
+        
         gene_names = gene_dictionary[gene_dictionary["Accession-1"].eq(gene_id)].index
         for gene_name in gene_names:
             complexes_df,RNA_df,product = \
@@ -944,13 +921,13 @@
             gene_dictionary.at[gene_name,"Left-End-Position"] = left_end
             gene_dictionary.at[gene_name,"Right-End-Position"] = right_end
             gene_dictionary.at[gene_name,"replicon"] = record.id
-
+        
         return gene_dictionary,complexes_df,RNA_df
-
+    
     def update_complexes_genes_with_genbank(self):
         if self.is_reference:
             return
-
+        
         # TODO: DO WE NEED TO FILTER BY ELEMENT_TYPES? WHY NOT PROCESS THEM ALL?
         # In some genbanks, CDS are duplicated with gene features. See staph or pputida
         element_types = {'CDS', 'rRNA','tRNA', 'ncRNA','misc_RNA','RNA'}
@@ -1002,9 +979,9 @@
                 gene_list.append(g)
             else:
                 product = gene_dictionary[self.gene_dictionary['Accession-1'].eq(g.id)]['Product'].values[0]
-                if product in RNA_df.index:
+                if product in RNA_df:
                     wrong_assoc.append(g)
-
+                
         cobra.manipulation.delete.remove_genes(m_model,
                      gene_list + wrong_assoc,
                      remove_reactions=False)
@@ -1021,7 +998,7 @@
                 'triggered_by':[g.id for g in wrong_assoc],
                 'importance':'high',
                 'to_do':'Confirm the gene is correct in the m_model. If so, then annotation from GenBank or BioCyc marked them as a different type'})
-
+    
     def get_trna_synthetase(self):
         if self.is_reference:
             return
@@ -1148,7 +1125,7 @@
                            'Getting sigma factors...',
                            bar_format = bar_format,
                            total=sigma_df.shape[0]):
-
+            
             tmp = {
                 s : {
                     "complex" : self._process_sigma_name(s, row),
@@ -1157,7 +1134,7 @@
                 }
             }
             self.sigmas = self._add_entry_to_df(self.sigmas,tmp)
-
+            
 
     def get_rpod(self):
         sigma_df = self.sigmas
@@ -1180,8 +1157,8 @@
                 'importance':'critical',
                 'to_do':'genome.gb does not have a valid annotation for RpoD. A random identified sigma factor in me_builder.org.sigmas was set as RpoD so that the builder can continue running. Set the correct RpoD by running me_builder.org.rpod = correct_rpod'})
         self.rpod = rpod
-
-
+    
+    
     def _get_rna_polymerase_from_complex(self,
                                         complexes_df):
         rnap_regex = "(?:RNA polymerase.*core enzyme|DNA.*directed.*RNA polymerase.*)(?!.*subunit.*)"
@@ -1356,8 +1333,8 @@
                         'importance':'medium',
                         'to_do':'If those TUs contain genes that are supposed to be in the model, fill them in TUs.txt and genes.txt'})
         return df
-
-
+    
+    
     def _process_location_dict(self,
                                location,
                                location_interpreter):
@@ -1370,7 +1347,7 @@
                     new_location[k] = location_interpreter["interpretation"][loc]
                     break
         return new_location
-
+    
     def _add_entry_to_protein_location(self,
                                        c,
                                        c_loc,
@@ -1379,6 +1356,8 @@
                                       protein_location,
                                       gene_location):
         gene = re.findall('.*(?=\(\d*\))', gene_string)[0]
+        if gene not in gene_dictionary:
+            return protein_location
         gene = gene_dictionary.loc[[gene]]["Gene Name"]
         for gene_ in gene: # In case of duplicates
             if gene_ in gene_location:
@@ -1391,7 +1370,7 @@
                         }}
                 protein_location = self._add_entry_to_df(protein_location,tmp)
         return protein_location
-
+    
     def get_protein_location(self):
         complexes_df = self.complexes_df
         proteins_df = self.proteins_df
@@ -1425,7 +1404,7 @@
                                                     protein_location,
                                                     gene_location)
         self.protein_location = protein_location
-
+    
     def get_reaction_keffs(self):
         if self.is_reference:
             return None
@@ -1521,8 +1500,8 @@
             }
         self.reactions = pandas.DataFrame.from_dict(d).T
         self.reactions.index.name = "name"
-
-
+    
+    
     def generate_reaction_matrix(self):
         m_model = self.m_model
         m_to_me = self.m_to_me_mets
@@ -1584,7 +1563,7 @@
         if cat:
             logging.warning("Setting {} to {}".format(gene, cat))
             generic_dict[cat]['enzymes'].append(gene)
-
+    
     def get_generics_from_genbank(self):
         if self.is_reference:
             return None
@@ -1609,7 +1588,7 @@
                 'importance':'high',
                 'to_do':'Curate and fill generics in generics.csv or directly in me_builder.org.generic_dict'})
 
-
+    
     def _check_for_duplicates_within_datasets(self,
                                              info):
         import collections
@@ -1632,8 +1611,8 @@
                     if not d: continue
                     dups = self.gene_dictionary[self.gene_dictionary['Accession-1'].eq(d)]
                     self.generic_dict['generic_{}'.format(d)] = {"enzymes":[i for i in dups['Product'].values if i]}
-
-
+        
+        
     def _check_for_duplicates_between_datasets(self,
                                                info):
         # Duplicates between different datasets
@@ -1658,7 +1637,7 @@
         df = df[df['reactions'] == 1]
         dup_df = df[df.sum(1)>1]
         return dup_df
-
+    
     def _solve_duplicates_between_datasets(self,
                                            dup_df):
         from coralme.builder.helper_functions import change_reaction_id
@@ -1671,7 +1650,7 @@
                 logging.warning('Changed reaction ID from {} to {} to prevent the conflict between: {}'.format(c,c+'_rxn',' and '.join([j for j,k in row.items() if k])))
             else:
                 raise ValueError('The identifier {} is duplicated in {}. Please fix!'.format(c,' and '.join([j for j,k in row.items() if k])))
-
+    
     def check_for_duplicates(self):
         # Duplicates within datasets
         info = {
@@ -1710,18 +1689,9 @@
                 file.write('\n{}Solution:\n{}\n\n'.format('*'*10,w['to_do']))
             file.write('\n\n')
         file.close()
-<<<<<<< HEAD
         
 #     def final_replicon_checks(self):
 #         if self.is_reference:
 #             return
 #         self.gene_dictionary = self.gene_dictionary[self.gene_dictionary["replicon"] != '']
-#         self.TU_df = self.TU_df[~self.TU_df["replicon"].isna()]
-=======
-
-    def final_replicon_checks(self):
-        if self.is_reference:
-            return
-        self.gene_dictionary = self.gene_dictionary[self.gene_dictionary["replicon"] != '']
-        self.TU_df = self.TU_df[~self.TU_df["replicon"].isna()]
->>>>>>> b91fb4a2
+#         self.TU_df = self.TU_df[~self.TU_df["replicon"].isna()]