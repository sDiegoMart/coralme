#!/usr/bin/python3
# python imports
import io
import os
import re
import sys
import pickle
import shutil
import pathlib
import warnings
import collections
import subprocess

# third party imports
import tqdm
import sympy
import numpy
import pandas
import anyconfig

import cobra
import coralme

# configuration
log_format = '%(asctime)s %(message)s' #%(clientip)-15s %(user)-8s
bar_format = '{desc:<75}: {percentage:.1f}%|{bar}| {n_fmt:>5}/{total_fmt:>5} [{elapsed}<{remaining}]'
try:
	warnings.simplefilter(action = 'ignore', category = pandas.errors.SettingWithCopyWarning)
except:
	warnings.warn("This pandas version does not allow for correct warning handling. Pandas >=1.5.1 is suggested.")

import logging
#https://stackoverflow.com/questions/36408496/python-logging-handler-to-append-to-list
#Here is a naive, non thread-safe implementation:
# Inherit from logging.Handler
class ListHandler(logging.Handler):
	def __init__(self, log_list):
		# run the regular Handler __init__
		logging.Handler.__init__(self)
		# Our custom argument
		self.level = logging.WARNING
		self.formatter = log_format
		self.log_list = log_list
	def emit(self, record):
		# record.message is the log message
		self.log_list.append((record.asctime, record.message))
	def print_and_log(msg):
		print(msg)
		logging.warning(msg)

class MEBuilder(object):
	"""
	MEBuilder class to obtain input data from protein homology.

	Parameters
	----------

	"""
	def __init__(self, *args, **kwargs):
		config = {}
		for input_file in args:
			with open(input_file, 'r') as infile:
				config.update(anyconfig.load(infile))

		if kwargs:
			config.update(kwargs)

		self.me_model = coralme.core.model.MEModel(config.get('ME-Model-ID', 'coralME'), config.get('growth_key', 'mu'))
		self.configuration = config
		self.curation_notes = { 'builder' : [], 'reconstruction' : [], 'troubleshoot' : [] }
		self.logger = {
			'MEBuilder' : coralme.builder.main.ListHandler([]),
			'MEReconstruction-step1' : coralme.builder.main.ListHandler([]),
			'MEReconstruction-step2' : coralme.builder.main.ListHandler([]),
			'METroubleshooter' : coralme.builder.main.ListHandler([])
			}

		data = \
			'code,interpretation,gram\n' \
			'CCI-CW-BAC-POS-GP,Cell_Wall,pos\n' \
			'CCI-OUTER-MEM-GN,Outer_Membrane,neg\n' \
			'CCI-PM-BAC-NEG-GN,Inner_Membrane,neg\n' \
			'CCI-PM-BAC-POS-GP,Plasma_Membrane,pos\n' \
			'CCO-MEMBRANE,Membrane,'

		self.location_interpreter = pandas.read_csv(io.StringIO(data), index_col = 0)

		return None

	def generate_files(self, overwrite = True):
		config = self.configuration
		model = config.get('ME-Model-ID', 'coralME')
		directory = config.get('log_directory', '.')
		#if overwrite and os.path.exists(directory):
			#shutil.rmtree(directory + '/blast_files_and_results')
			#shutil.rmtree(directory + '/building_data')

		if not os.path.exists(directory):
			os.mkdir(directory)

		log = logging.getLogger() # root logger
		for hdlr in log.handlers[:]: # remove all old handlers
			log.removeHandler(hdlr)

		logging.basicConfig(filename = '{:s}/MEBuilder-{:s}.log'.format(directory, model), filemode = 'w', level = logging.WARNING, format = log_format)
		log.addHandler(self.logger['MEBuilder'])
		#log.addHandler(logging.StreamHandler(sys.stdout))
		logging.captureWarnings(True)

		sep = ''
		ListHandler.print_and_log("{}Initiating file processing...".format(sep))

		# Read organism
		self.org = coralme.builder.organism.Organism(config, is_reference = False)
		self.org.get_organism()
		# self.org.rpod = ''
		# self.org.get_rna_polymerase(force_RNAP_as='')

		logging.warning("Modifying and preparing M-model")
# 		self.curate()
		self.prepare_model()

		# ## Homology with reference
		# Curation note: Check which locus tag field in the genbank agrees with those in the biocyc files.
		# Make sure you have specified that field in the beginning of this notebook.
		# Reference
		if bool(config.get('dev_reference', False)) or bool(config.get('user_reference', False)):
			logging.warning("Reading reference")

			self.ref = coralme.builder.organism.Organism(config, is_reference = True)
			self.ref.get_organism()

			folder = self.org.blast_directory
			if bool(config.get('run_bbh_blast', True)):
				ListHandler.print_and_log("~ Running BLAST...")
				self.org.gb_to_faa('org', element_types = {'CDS'}, outdir = self.org.blast_directory)
				self.ref.gb_to_faa('ref', element_types = {'CDS'}, outdir = self.org.blast_directory)

				def execute(cmd):
					cmd = re.findall(r'(?:[^\s,"]|"+(?:=|\\.|[^"])*"+)+', cmd)
					out, err = subprocess.Popen(cmd, shell = False, stdout = subprocess.PIPE, stderr = subprocess.PIPE).communicate()

				# make blast databases
				execute('makeblastdb -in {:s}/org.faa -dbtype prot -out {:s}/org'.format(folder, folder))
				execute('makeblastdb -in {:s}/ref.faa -dbtype prot -out {:s}/ref'.format(folder, folder))

				# bidirectional blast
				execute('blastp -db {:s}/org -query {:s}/ref.faa -num_threads 4 -out {:s}/org_as_db.txt -outfmt 6'.format(folder, folder, folder))
				execute('blastp -db {:s}/ref -query {:s}/org.faa -num_threads 4 -out {:s}/ref_as_db.txt -outfmt 6'.format(folder, folder, folder))

				#os.system('{}/auto_blast.sh {}'.format(self.directory,self.org.directory))
				ListHandler.print_and_log('BLAST done.')

			# #### Reciprocal hits
			logging.warning("Getting homologs")

			self.get_homology(evalue = 1e-10)
			self.homology.mutual_hits_df.to_csv('{:s}/mutual_hits.csv'.format(folder))
			#self.homology.mutual_hits_df.to_csv(self.org.directory+'{:s}/mutual_hits.csv'.format(folder))

			# #### Get enzyme homology
			self.homology.get_complex_homology()

			# #### Update model info with homology
			logging.warning("Updating from homology")
			self.update_from_homology()

			filename = self.org.config.get('df_TranscriptionalUnits', self.org.directory + "TUs_from_biocyc.txt")
			filename = self.org.directory + "TUs_from_biocyc.txt" if filename == '' else filename

			df = self.org.TU_df
			df = df.sort_index(inplace = False)

			if overwrite:
				with open(filename, 'w') as outfile:
					self.org.TU_df.to_csv(outfile, sep = '\t')
					logging.warning('The BioCyc transcriptional data file was processed and overwritten into the {:s} file.'.format(filename))
			else:
				if pathlib.Path(filename).exists():
					logging.warning('Set \'overwrite = True\' to overwrite the {:s} file.'.format(filename))
				else:
					with open(filename, 'w') as outfile:
						self.org.TU_df.to_csv(outfile, sep = '\t')
						logging.warning('The BioCyc transcriptional data file was saved to the ./{:s} file.'.format(filename))
			self.configuration['df_TranscriptionalUnits'] = filename

		filename = self.org.config.get('df_matrix_subrxn_stoich', '')
		filename = self.org.directory + "subreaction_matrix.txt" if filename == '' else filename
		self.org.subreaction_matrix.to_csv(filename,sep='\t')
		# ## enzyme_reaction_association.txt
		logging.warning("Getting enzyme-reaction association")
		self.get_enzyme_reaction_association()

		# ## Keffs
		logging.warning("Setting reaction Keffs")
		self.org.get_reaction_keffs()

# 		# ## Files from model
# 		# TODO: ARE WE GOING TO USE THIS ANYMORE?
# 		# #### Metabolites
# 		logging.warning("Generating metabolites file")
# 		self.org.generate_metabolites_file()

# 		# #### Reactions
# 		logging.warning("Generating reactions file")
# 		self.org.generate_reactions_file()

# 		# #### Reaction matrix
# 		logging.warning("Generating reaction matrix file")
# 		self.org.generate_reaction_matrix()

		# #### Biomass constituents
		self.org.biomass_constituents = config.get('flux_of_biomass_constituents', {})

		# Fill builder with dummy
		logging.warning("Filling files with CPLX_dummy")
		self.fill()
		# Final checks of builder
		logging.warning("Performing final checks of files")
		self.check()

		# Update notes
		logging.warning("Generating curation notes")
		self.org.generate_curation_notes()

		logging.warning("Saving modified M-model")
		filename = '{:s}/building_data/m_model_modified.json'.format(config.get('out_directory', './'))
		cobra.io.save_json_model(self.org.m_model, filename)
		config['m-model-path'] = filename

		logging.warning("Generating new configuration file")
		self.input_data(self.org.m_model, overwrite)
		ListHandler.print_and_log("{}File processing done...".format(sep))

		# We will remove duplicates entries in the log output
		with open('{:s}/MEBuilder-{:s}.log'.format(config.get('log_directory', '.'), config.get('ME-Model-ID', 'coralME')), 'w') as outfile:
			logger = self.logger['MEBuilder'].log_list

			tmp = pandas.DataFrame(logger)
			for idx, data in tmp.drop_duplicates(subset = 1).iterrows():
				outfile.write('{:s} {:s}\n'.format(data[0], data[1]))

	def prepare_model(self):
		m_model = self.org.m_model
		target_compartments = {"c": "Cytosol", "e": "Extra-organism", "p": "Periplasm"}
		new_dict = {}
		warn_compartments = []
		for k,v in tqdm.tqdm(m_model.compartments.items(),
						'Gathering M-model compartments...',
						bar_format = bar_format,
						total=len(m_model.compartments)):
			if k in target_compartments:
				new_dict[k] = target_compartments[k]
			else:
				warn_compartments.append(k)
				new_dict[k] = k
		m_model.compartments = new_dict
		gene_list = []
		for m in tqdm.tqdm(m_model.metabolites,
						'Fixing compartments in M-model metabolites...',
						bar_format = bar_format):
			if not m.compartment:
				logging.warning("Fixing compartment for metabolite {}".format(m.id))
				m.compartment = m.id[-1]
		for r in tqdm.tqdm(m_model.reactions,
						'Fixing missing names in M-model reactions...',
						bar_format = bar_format):
			if not r.name or isinstance(r.name, float):
				logging.warning("Fixing name for reaction {}".format(r.id))
				r.name = r.id

		# Solve m_model
		solution = m_model.optimize()
		if not solution or solution.objective_value < 1e-6:
			self.org.curation_notes['prepare_model'].append({
				'msg':'M-model cannot grow',
				'importance':'critical',
				'to_do':'Check that the model you provided works'})

		try:
			self.org.biomass = str(m_model.objective.expression.as_two_terms()[0]).split('*')[1]
			biomass_rxn = m_model.reactions.get_by_id(self.org.biomass)
			logging.warning('{} was identified as the biomass reaction'.format(biomass_rxn.id))
		except:
			self.org.biomass = None
			biomass_rxn = None
			logging.warning('Could not identify biomass reaction')


		adp = m_model.metabolites.adp_c
		# Get GAM
		self.org.GAM = None
		if biomass_rxn is not None and adp in biomass_rxn.metabolites:
			self.org.GAM = biomass_rxn.metabolites[adp]
			logging.warning('GAM identified with value {}'.format(self.org.GAM))
		else:
			self.org.GAM = 45.
			self.org.curation_notes['prepare_model'].append({
				'msg':'GAM could not be identified from biomass reaction, setting a standard value of 45. adp_c is not present as a product.',
				'importance':'high',
				'to_do':'Check whether the biomass reaction was read or defined correctly. You can define GAM with me_builder.org.GAM = GAM_value'})
		# Get NGAM
		NGAMs = ['NGAM','ATPM']
		self.org.NGAM = None
		for r in NGAMs:
			if r in m_model.reactions:
				rxn = m_model.reactions.get_by_id(r)
				if rxn.lower_bound <= 0:
					continue
				self.org.NGAM = rxn.lower_bound
				logging.warning('{} was identified as NGAM with value {}'.format(r,self.org.NGAM))
				break
		if self.org.NGAM == None:
			self.org.NGAM = 1.
			self.org.curation_notes['prepare_model'].append({
				'msg':'NGAM could not be identified in M-model, setting a standard value of 1.',
				'importance':'high',
				'to_do':'Manually define NGAM with me_builder.org.NGAM = NGAM_value. Check if a reaction with identifier NGAM or ATPM has a zero or negative lower bound.'})
		elif self.org.NGAM == 0:
			self.org.NGAM = 1.
			self.org.curation_notes['prepare_model'].append({
				'msg':'NGAM was identified from reaction {}, but its lower bound is 0. NGAM set to a standard value of 1.0.'.format(rxn.id),
				'importance':'high',
				'to_do':'Manually define NGAM with me_builder.org.NGAM = NGAM_value'})
		# Warnings
		if warn_compartments:
			self.org.curation_notes['prepare_model'].append({
				'msg':'Some compartments in m_model are unknown',
				'triggered_by':warn_compartments,
				'importance':'medium',
				'to_do':'Check whether the compartment is correct. If not, change it in the reaction ID in the m_model.'})

	def get_homology(self, evalue=1e-10):
		self.homology = coralme.builder.homology.Homology(self.org, self.ref, evalue = evalue)

	def update_enzyme_stoichiometry(self):
		complexes_df = self.org.complexes_df
		org_cplx_homolog = self.homology.org_cplx_homolog
		ref_complexes_df = self.ref.complexes_df
		mutual_hits = self.homology.mutual_hits

		cplx_stoich = {}
		for c, rc in org_cplx_homolog.items():
			if "generic" in c:
				continue
			if rc not in ref_complexes_df.index:
				continue
			for rg in ref_complexes_df["genes"][rc].split(" AND "):
				rg_id = re.findall('.*(?=\(\d*\))', rg)[0]
				coeff = re.findall("(?<=\()[0-9]{1,3}", rg)
				if coeff:
					coeff = coeff[0]
				else:
					coeff = ""
				if c not in cplx_stoich:
					cplx_stoich[c] = {}
				cplx_stoich[c][mutual_hits[rg_id]] = coeff

		for c, stoich in cplx_stoich.items():
			complexes_df["genes"][c] = " AND ".join(
				[g + "({})".format(coeff) for g, coeff in stoich.items()]
			)
		self.org.complexes_df = complexes_df

	def update_protein_modification(self):
		cplx_homolog = self.homology.org_cplx_homolog
		ref_cplx_homolog = self.homology.ref_cplx_homolog
		complexes_df = self.org.complexes_df
		ref_mod_df = self.ref.protein_mod.reset_index().set_index("Core_enzyme")
		cplx_cofactor_dict = {}
		protein_mod_dict = {}
		for c, row in complexes_df.iterrows():
			if c in cplx_homolog:
				rc = cplx_homolog[c]
				if rc in ref_mod_df.index:
					if c not in cplx_cofactor_dict:
						cplx_cofactor_dict[c] = {}
					ref_mods = ref_mod_df.loc[[rc]]
					for _,row in ref_mods.iterrows():
						mods = row["Modifications"].split(" AND ")
						cplx = c
						cofs = []
						coeffs = []
						for mod in mods:
							cof = re.findall(".*(?=\()", mod)[0]
							coeff = re.findall("(?<=\()[0-9]{1}", mod)
							if coeff:
								coeff = coeff[0]
								cplx += "_mod_{}({})".format(cof, coeff)
							else:
								cplx += "_mod_{}".format(cof)
								coeff = ""
							cofs.append(cof)
							coeffs.append(coeff)
						protein_mod_dict[cplx] = {}
						protein_mod_dict[cplx]["Core_enzyme"] = c
						protein_mod_dict[cplx]["Modifications"] = " AND ".join(
							"{}({})".format(cof, coeff)
							for cof, coeff in zip(cofs, coeffs)
						)
						protein_mod_dict[cplx]["Source"] = "E_coli_homology"
						ref_cplx_homolog[row["Modified_enzyme"]] = cplx
						cplx_homolog[cplx] = row["Modified_enzyme"]
		protein_mod = pandas.DataFrame.from_dict(protein_mod_dict).T
		protein_mod.index.name = "Modified_enzyme"
		self.org.protein_mod = pandas.concat([self.org.protein_mod,protein_mod])

# 	def curate(self):
# 		coralme.builder.curation.MECurator(self.org).curate()

	def get_enzyme_reaction_association(self, gpr_combination_cutoff = 100):
		#from draft_cobrame.util.helper_functions import process_rule_dict, find_match
# 		if self.configuration.get('df_enzyme_reaction_association',None) is not None:
# 			return
		m_model = self.org.m_model
		org_complexes_df = self.org.complexes_df
		protein_mod = self.org.protein_mod
		gene_dictionary = (
			self.org.gene_dictionary.reset_index()
			.set_index("Accession-1")
		)
		generic_dict = self.org.generic_dict
		enz_rxn_assoc_dict = {}
		new_generics = {}

		for rxn in tqdm.tqdm(m_model.reactions,
					'Getting enzyme-reaction associations...',
					bar_format = bar_format):
			if rxn.id in self.org.enz_rxn_assoc_df.index:
				# Only complete those not in manual curation
				continue
			unnamed_counter = 0
			rule = str(rxn.gene_reaction_rule)
			if not rule:
				continue
			enz_rxn_assoc_dict[rxn.id] = []
			#rule_list = expand_gpr(listify_gpr(rule)).split(" or ")
			rule_list = coralme.builder.helper_functions.expand_gpr(rule)
			if len(rule_list) <= gpr_combination_cutoff:
				enz_rxn_assoc = []
				reaction_cplx_list = []
				for rule_gene_list in rule_list:
					identified_genes = []
					for i in rule_gene_list:
						identified_genes.append(i)
					cplx_id = coralme.builder.helper_functions.find_match(org_complexes_df["genes"].to_dict(),identified_genes)
					if not cplx_id:
						if len(identified_genes) > 1:
							# New cplx not found in BioCyc files
							cplx_id = "CPLX_{}-{}".format(rxn.id,unnamed_counter)
							unnamed_counter += 1
						else:
							gene = identified_genes[0]
							cplx_id = "{}-MONOMER".format(gene_dictionary.loc[gene]['Gene Name'])
						if cplx_id not in org_complexes_df.index:
							logging.warning("Adding {} to complexes from m_model".format(cplx_id))
							tmp = pandas.DataFrame.from_dict({
								cplx_id: {
									"name": str(rxn.name),
									"genes": " AND ".join(["{}()".format(g) for g in identified_genes]),
									"source": "{}({})".format(m_model.id, rxn.id),
									}}).T
							org_complexes_df = pandas.concat([org_complexes_df, tmp], axis = 0, join = 'outer')
					if cplx_id in protein_mod["Core_enzyme"].values:
						cplx_id = protein_mod[
							protein_mod["Core_enzyme"].eq(cplx_id)
						].index[0]
						if "Oxidized" in cplx_id:
							cplx_id = cplx_id.split("_mod_Oxidized")[0]
					reaction_cplx_list.append(cplx_id)
				enz_rxn_assoc_dict[rxn.id] = " OR ".join(reaction_cplx_list)
			else:
				logging.warning('{} contains a GPR rule that has {} possible gene combinations. Generifying it.'.format(rxn.id,len(rule_list)))
				listified_gpr = coralme.builder.helper_functions.listify_gpr(rule)
				n,rule_dict = coralme.builder.helper_functions.generify_gpr(listified_gpr,rxn.id,d={},generic_gene_dict=new_generics)
				if not rule_dict: # n in gene_dictionary.index:
					product = gene_dictionary.loc[n,'Product']
					rule_dict[product] = n
					n = product
				n,rule_dict = coralme.builder.helper_functions.process_rule_dict(n,rule_dict,org_complexes_df["genes"].to_dict(),protein_mod)
				generified_rule = n
				for cplx,rule in rule_dict.items():
					if 'mod' in cplx:
						cplx_id = cplx.split('_mod_')[0]
					else:
						cplx_id = cplx
					if 'generic' in cplx_id and cplx_id not in generic_dict:
						logging.warning("Adding {} to generics from m_model".format(cplx_id))
						new_generics[cplx_id] = rule.split(' or ')
						generic_dict[cplx_id] = {
							'enzymes':[gene_dictionary.loc[i,'Product'] if i in gene_dictionary.index else i for i in rule.split(' or ')]
						}
					elif 'generic' not in cplx_id and cplx_id not in org_complexes_df.index:
						# New cplx not found in BioCyc files
						logging.warning("Adding {} to complexes from m_model".format(cplx_id))
						tmp = pandas.DataFrame.from_dict({
							cplx_id: {
								"name": str(rxn.name),
								"genes": " AND ".join(["{}()".format(g) for g in rule.split(' and ')]),
								"source": "{}({})".format(m_model.id, rxn.id),
								}}).T
						org_complexes_df = pandas.concat([org_complexes_df, tmp], axis = 0, join = 'outer')
				enz_rxn_assoc_dict[rxn.id] = generified_rule
			enz_rxn_assoc_df = pandas.DataFrame.from_dict({"Complexes": enz_rxn_assoc_dict})
			enz_rxn_assoc_df = enz_rxn_assoc_df.replace(
				"", numpy.nan
			).dropna()  # Remove empty rules

		self.org.enz_rxn_assoc_df = pandas.concat([enz_rxn_assoc_df, self.org.enz_rxn_assoc_df], axis = 0, join = 'outer')
		self.org.enz_rxn_assoc_df.index.name = "Reaction"
		self.org.complexes_df = org_complexes_df
		self.org.protein_mod = protein_mod

	def update_TU_df(self):
		return
		org_TU_to_genes = self.org.TU_to_genes
		org_TUs = self.org.TUs
		org_sigmas = self.org.sigmas
		org_complexes_df = self.org.complexes_df
		ref_TUs = self.ref.TUs
		ref_TU_df = self.ref.TU_df
		gene_dictionary = self.org.gene_dictionary
		mutual_hits = self.homology.mutual_hits
		ref_cplx_homolog = self.homology.ref_cplx_homolog
		rpod = self.org.rpod
		ref_genes_to_TU = self.ref.genes_to_TU
		ref_sigmas = self.ref.sigmas
		TU_df = self.org.TU_df
		remove_TUs = []
		TU_dict = {}
		for tu_id, row in tqdm.tqdm(TU_df.iterrows(),
					'Updating TUs from homology...',
					bar_format = bar_format,
					total=TU_df.shape[0]):
			tu = tu_id.split("_from_")[0]
			rho_dependent = True
			sigma = rpod
			genes = org_TU_to_genes[tu]
			if set(genes).issubset(mutual_hits):
				ref_TU = [
					ref_genes_to_TU[mutual_hits[g]]
					for g in genes
					if mutual_hits[g] in ref_genes_to_TU
				]
				if (
					len(ref_TU) == 1
				):  # All mapped genes are from only one TU. TU identified!
					TU_hit = ref_TU_df[ref_TU_df.index.str.contains(ref_TU[0])]
					if not TU_hit.empty:
						rho_dependent = TU_hit["rho_dependent"].tolist()[0]
						ref_sigma = TU_hit["rnapol"].tolist()[0]
						if ref_sigma in ref_cplx_homolog:
							sigma = ref_cplx_homolog[ref_sigma]
							if sigma not in org_sigmas.index:
								org_sigmas = org_sigmas.append(
									pandas.DataFrame.from_dict(
										{
											sigma: {
												"complex": "RNAP_{}".format(sigma),
												"genes": org_complexes_df.loc[sigma]["genes"],
												"name": org_complexes_df.loc[sigma]["name"],
											}
										}
									).T
								)
				tu_name = "{}_from_{}".format(tu, sigma)
				if tu_name not in TU_df.index:
					remove_TUs.append(tu_id)
					TU_df.loc[tu_name] = [0, 0, 0, 0, 0, 0]
					TU_df.loc[tu_name]["strand"] = row["strand"]
					TU_df.loc[tu_name]["start"] = int(row["start"])
					TU_df.loc[tu_name]["stop"] = int(row["stop"])
					TU_df.loc[tu_name]["tss"] = None
				TU_df.loc[tu_name]["rho_dependent"] = rho_dependent
				TU_df.loc[tu_name]["rnapol"] = sigma
		self.org.TU_df = TU_df
		org_sigmas.index.name = "sigma"
		self.org.sigmas = org_sigmas

	def protein_location_from_homology(self):
		protein_location = self.org.protein_location
		complexes_df = self.org.complexes_df
		org_proteins_df = self.org.proteins_df
		org_cplx_homolog = self.homology.org_cplx_homolog
		mutual_hits = self.homology.mutual_hits
		ref_protein_location = self.ref.protein_location
		if not isinstance(ref_protein_location, pandas.DataFrame):
			return
		for rc,row in tqdm.tqdm(ref_protein_location.iterrows(),
					'Updating protein location from homology...',
					bar_format = bar_format,
					total=ref_protein_location.shape[0]):
			ref_gene = re.findall('.*(?=\(.*\))', row['Protein'])[0]
			if ref_gene not in mutual_hits:
								continue
			org_gene = mutual_hits[ref_gene]
			ref_info = ref_protein_location[ref_protein_location['Protein'].str.contains(ref_gene)]
			gene_string = '{}\('.format(org_gene)
			org_cplxs = complexes_df[complexes_df['genes'].str.contains(gene_string)].index
			for org_cplx in org_cplxs:
				if protein_location.any().any() and \
					org_cplx in protein_location.index and \
					protein_location.loc[[org_cplx]]['Protein'].str.contains(gene_string).any().any():
							# Check if already in protein location, if not add.
					pass
				else:
								tmp = pandas.DataFrame.from_dict(
						{ org_cplx: {
							"Complex_compartment": ref_info["Complex_compartment"].values[0],
							"Protein": '{}()'.format(org_gene),
							"Protein_compartment": ref_info["Protein_compartment"].values[0],
							"translocase_pathway": ref_info["translocase_pathway"].values[0],
										}
									}).T
								protein_location = pandas.concat([protein_location, tmp], axis = 0, join = 'outer')
		self.org.protein_location = protein_location

	def update_translocation_multipliers(self):
		ref_multipliers = self.ref.translocation_multipliers
		ref_cplx_homolog = self.homology.ref_cplx_homolog
		mutual_hits = self.homology.mutual_hits
		multipliers = {}
		for ref_cplx, genes in tqdm.tqdm(ref_multipliers.items(),
					'Updating translocation multipliers from homology...',
					bar_format = bar_format,
					total=len(ref_multipliers)):
			if ref_cplx not in ref_cplx_homolog:
				continue
			org_cplx = ref_cplx_homolog[ref_cplx]
			multipliers[org_cplx] = {}
			for g, value in genes.items():
				if not value:
					continue
				if g not in mutual_hits:
					continue
				org_g = mutual_hits[g]
				multipliers[org_cplx][org_g] = value
		self.org.translocation_multipliers = multipliers

	def update_lipoprotein_precursors(self):
		ref_lipoprotein_precursors = self.ref.lipoprotein_precursors
		mutual_hits = self.homology.mutual_hits
		lipoprotein_precursors = {}
		for c, g in tqdm.tqdm(ref_lipoprotein_precursors.items(),
					'Updating lipoprotein precursors from homology...',
					bar_format = bar_format,
					total=len(ref_lipoprotein_precursors)):
			if g in mutual_hits:
				og = mutual_hits[g]
				lipoprotein_precursors[c] = og
		self.org.lipoprotein_precursors = lipoprotein_precursors

	def update_cleaved_methionine(self):
		cleaved_methionine = self.org.cleaved_methionine
		ref_cleaved_methionine = self.ref.cleaved_methionine
		mutual_hits = self.homology.mutual_hits
		for g in tqdm.tqdm(ref_cleaved_methionine,
					'Updating cleaved-methionine proteins from homology...',
					bar_format = bar_format):
			if g not in mutual_hits:
				continue
			cleaved_methionine.append(mutual_hits[g])
		self.org.cleaved_methionine = cleaved_methionine

	def update_me_mets(self):
		ref_me_mets = self.ref.me_mets
		ref_cplx_homolog = self.homology.ref_cplx_homolog
		protein_mod = self.org.protein_mod.reset_index().set_index("Core_enzyme")
		me_mets = self.org.me_mets
		m_model = self.org.m_model
		d = {}
		warn_skip = []
		warn_found = []
		warn_skip_2 = []
		for ref_m, row in tqdm.tqdm(ref_me_mets.iterrows(),
					'Mapping M-metabolites to E-metabolites...',
					bar_format = bar_format,
					total=ref_me_mets.shape[0]):
			if ref_m not in m_model.metabolites:
				if "__" in ref_m:
					ref_m = ref_m.replace("__", "_")
					if ref_m not in m_model.metabolites:
						warn_skip.append(ref_m)
						continue
					else:
						warn_found.append(ref_m)
			if ref_m in me_mets.index:
				continue
			ref_me = row["me_id"]
			ref_changetype = row['type']
			d[ref_m] = {}
			me_id = ''
			if ref_me in ref_cplx_homolog:
				org_me = ref_cplx_homolog[ref_me]
				me_id = org_me
				changetype = "REPLACE"
			elif ref_changetype == "REMOVE":
				changetype = "REMOVE"
			else:
				changetype = "CURATE"
			d[ref_m]["me_id"] = me_id
			d[ref_m]["type"] = changetype
		if d:
			df = pandas.DataFrame.from_dict(d).T
			df.index.name = "id"
			me_mets = pandas.concat([me_mets, df], axis = 0, join = 'outer')
			self.org.me_mets = me_mets.fillna('')
		# Warnings
		if warn_skip or warn_found or warn_skip_2:
			if warn_skip:
				self.org.curation_notes['update_me_mets'].append({
					'msg':'Some metabolites in me_metabolites.csv are not in m_model, so they were skipped.',
					'triggered_by':warn_skip,
					'importance':'medium',
					'to_do':'Confirm these metabolites are correctly defined in me_metabolites.csv'})
			if warn_found:
				self.org.curation_notes['update_me_mets'].append({
					'msg':'Some metabolites in me_metabolites.csv were found in reference m_model after replacing __ with _',
					'triggered_by':warn_found,
					'importance':'medium',
					'to_do':'Confirm these metabolites are correctly defined in me_metabolites.csv'})

	def update_generics_from_homology(self):
		generic_dict = self.org.generic_dict
		ref_generic_dict = self.ref.generic_dict
		ref_cplx_homolog = self.homology.ref_cplx_homolog
		for k, v in tqdm.tqdm(ref_generic_dict.items(),
					'Updating generics from homology...',
					bar_format = bar_format,
					total=len(ref_generic_dict)):
			ref_cplxs = v['enzymes']
			for i in ref_cplxs:
				if i in ref_cplx_homolog:
					homolog = ref_cplx_homolog[i]
					if homolog not in generic_dict[k]['enzymes']:
						generic_dict[k]['enzymes'].append(homolog)

	def update_folding_dict_from_homology(self):
		org_folding_dict = self.org.folding_dict
		ref_folding_dict = self.ref.folding_dict
		mutual_hits = self.homology.mutual_hits
		for k, v in tqdm.tqdm(ref_folding_dict.items(),
					'Updating folding from homology...',
					bar_format = bar_format,
					total=len(ref_folding_dict)):
			ref_cplxs = v['enzymes']
			for i in ref_cplxs:
				if i in mutual_hits:
					homolog = mutual_hits[i]
					if homolog not in org_folding_dict[k]['enzymes']:
						org_folding_dict[k]['enzymes'].append(homolog)

	def update_ribosome_subreactions_from_homology(self):
		ref_ribosome_subreactions = self.ref.ribosome_subreactions
		org_ribosome_subreactions = self.org.ribosome_subreactions
		ref_cplx_homolog = self.homology.ref_cplx_homolog
		warn_proteins = []
		for k, v in tqdm.tqdm(ref_ribosome_subreactions.items(),
					'Updating ribosome subreaction machinery from homology...',
					bar_format = bar_format,
					total=len(ref_ribosome_subreactions)):
			ref_cplx = v["enzyme"]
			if ref_cplx in ref_cplx_homolog:
				org_cplx = ref_cplx_homolog[v["enzyme"]]
				defined_cplx = org_ribosome_subreactions[k]["enzyme"]
				if not defined_cplx or defined_cplx in org_cplx or 'CPLX_dummy' in defined_cplx:
					org_ribosome_subreactions[k]["enzyme"] = org_cplx
				else:
					warn_proteins.append({
						'subreaction':k,
						'defined_complex':defined_cplx,
						'inferred_complex':org_cplx
					})
		# Warnings
		if warn_proteins:
			self.org.curation_notes['update_ribosome_subreactions_from_homology'].append({
				'msg':'Some enzymes defined in me_builder.org.ribosome_subreactions are different from the ones inferred from homology',
				'triggered_by':warn_proteins,
				'importance':'medium',
				'to_do':'Confirm whether the definitions or homology calls are correct in me_builder.org.ribosome_subreactions. Curate the inputs in ribosome_subreactions.csv accordingly.'})

# 	def update_rrna_modifications_from_homology(self):
# 		ref_rrna_modifications = self.ref.rrna_modifications
# 		org_rrna_modifications = self.org.rrna_modifications
# 		ref_cplx_homolog = self.homology.ref_cplx_homolog
# 		warn_proteins = []
# 		for k, v in tqdm.tqdm(ref_rrna_modifications.items(),
# 					'Updating rRNA modifications from homology...',
# 					bar_format = bar_format,
# 					total=len(ref_rrna_modifications)):
# 			ref_cplx = v["machine"]
# 			if ref_cplx in ref_cplx_homolog:
# 				org_cplx = ref_cplx_homolog[v["machine"]]
# 				defined_cplx = org_rrna_modifications[k]["machine"]
# 				if not defined_cplx or defined_cplx in org_cplx or 'CPLX_dummy' in defined_cplx:
# 					org_rrna_modifications[k]["machine"] = org_cplx
# 				else:
# 					warn_proteins.append({
# 						'subreaction':k,
# 						'defined_complex':defined_cplx,
# 						'inferred_complex':org_cplx
# 					})
# 		# Warnings
# 		if warn_proteins:
# 			self.org.curation_notes['update_rrna_modifications_from_homology'].append({
# 				'msg':'Some enzymes defined in me_builder.org.rrna_modifications are different from the ones inferred from homology',
# 				'triggered_by':warn_proteins,
# 				'importance':'medium',
# 				'to_do':'Confirm whether the definitions or homology calls are correct in me_builder.org.rrna_modifications. Curate the inputs in rrna_modifications.csv accordingly.'})

	def update_amino_acid_trna_synthetases_from_homology(self):
		ref_amino_acid_trna_synthetase = self.ref.amino_acid_trna_synthetase
		org_amino_acid_trna_synthetase = self.org.amino_acid_trna_synthetase
		ref_cplx_homolog = self.homology.ref_cplx_homolog
		warn_proteins = []
		for k, v in tqdm.tqdm(ref_amino_acid_trna_synthetase.items(),
					'Updating tRNA synthetases from homology...',
					bar_format = bar_format,
					total=len(ref_amino_acid_trna_synthetase)):
			ref_cplx = v
			if ref_cplx in ref_cplx_homolog:
				org_cplx = ref_cplx_homolog[v]
				defined_cplx = org_amino_acid_trna_synthetase[k]
				if not defined_cplx or defined_cplx in org_cplx or 'CPLX_dummy' in defined_cplx:
					org_amino_acid_trna_synthetase[k] = org_cplx
				else:
					warn_proteins.append({
						'amino_acid':k,
						'defined_ligase':defined_cplx,
						'inferred_ligase':org_cplx
					})
		# Warnings
		if warn_proteins:
			self.org.curation_notes['update_amino_acid_trna_synthetases_from_homology'].append({
				'msg':'Some enzymes defined in me_builder.org.amino_acid_trna_synthetase are different from the ones inferred from homology',
				'triggered_by':warn_proteins,
				'importance':'medium',
				'to_do':'Confirm whether the definitions or homology calls are correct in me_builder.org.amino_acid_trna_synthetase. Curate the inputs in amino_acid_trna_synthetase.csv accordingly.'})

	def update_peptide_release_factors_from_homology(self):
		ref_peptide_release_factors = self.ref.peptide_release_factors
		org_peptide_release_factors = self.org.peptide_release_factors
		ref_cplx_homolog = self.homology.ref_cplx_homolog
		warn_proteins = []
		for k, v in tqdm.tqdm(ref_peptide_release_factors.items(),
					'Updating peptide release factors from homology...',
					bar_format = bar_format,
					total=len(ref_peptide_release_factors)):
			ref_cplx = v['enzyme']
			if ref_cplx in ref_cplx_homolog:
				org_cplx = ref_cplx_homolog[ref_cplx]
				defined_cplx = org_peptide_release_factors[k]['enzyme']
				if not defined_cplx or defined_cplx in org_cplx or 'CPLX_dummy' in defined_cplx:
					org_peptide_release_factors[k]['enzyme'] = org_cplx
				else:
					warn_proteins.append({
						'subreaction':k,
						'defined_complex':defined_cplx,
						'inferred_complex':org_cplx
					})
		# Warnings
		if warn_proteins:
			self.org.curation_notes['update_peptide_release_factors_from_homology'].append({
				'msg':'Some enzymes defined in me_builder.org.peptide_release_factors are different from the ones inferred from homology',
				'triggered_by':warn_proteins,
				'importance':'medium',
				'to_do':'Confirm whether the definitions or homology calls are correct in me_builder.org.peptide_release_factors. Curate the inputs in peptide_release_factors.csv accordingly.'})

	def update_initiation_subreactions_from_homology(self):
		ref_initiation_subreactions = self.ref.initiation_subreactions
		org_initiation_subreactions = self.org.initiation_subreactions
		ref_cplx_homolog = self.homology.ref_cplx_homolog
		for k, v in tqdm.tqdm(ref_initiation_subreactions.items(),
					'Updating translation initiation subreactions from homology...',
					bar_format = bar_format,
					total=len(ref_initiation_subreactions)):
			ref_cplxs = v["enzymes"]
			defined_cplxs = org_initiation_subreactions[k]["enzymes"]
			org_cplxs = [
				ref_cplx_homolog[i] for i in ref_cplxs if i in ref_cplx_homolog
			]
			for i in org_cplxs:
				if i not in defined_cplxs:
					defined_cplxs.append(i)

	def update_elongation_subreactions_from_homology(self):
		ref_elongation_subreactions = self.ref.elongation_subreactions
		org_elongation_subreactions = self.org.elongation_subreactions
		ref_cplx_homolog = self.homology.ref_cplx_homolog
		for k, v in tqdm.tqdm(ref_elongation_subreactions.items(),
					'Updating translation elongation subreactions from homology...',
					bar_format = bar_format,
					total=len(ref_elongation_subreactions)):
			ref_cplxs = v["enzymes"]
			defined_cplxs = org_elongation_subreactions[k]["enzymes"]
			org_cplxs = [
				ref_cplx_homolog[i] for i in ref_cplxs if i in ref_cplx_homolog
			]
			for i in org_cplxs:
				if i not in defined_cplxs:
					defined_cplxs.append(i)

	def update_termination_subreactions_from_homology(self):
		ref_termination_subreactions = self.ref.termination_subreactions
		org_termination_subreactions = self.org.termination_subreactions
		ref_cplx_homolog = self.homology.ref_cplx_homolog
		for k, v in tqdm.tqdm(ref_termination_subreactions.items(),
					'Updating translation termination subreactions from homology...',
					bar_format = bar_format,
					total=len(ref_termination_subreactions)):
			ref_cplxs = v["enzymes"]
			defined_cplxs = org_termination_subreactions[k]["enzymes"]
			org_cplxs = [
				ref_cplx_homolog[i] for i in ref_cplxs if i in ref_cplx_homolog
			]
			for i in org_cplxs:
				if i not in defined_cplxs:
					defined_cplxs.append(i)

	def update_special_trna_subreactions_from_homology(self):
		ref_special_trna_subreactions = self.ref.special_trna_subreactions
		org_special_trna_subreactions = self.org.special_trna_subreactions
		ref_cplx_homolog = self.homology.ref_cplx_homolog
		for k, v in tqdm.tqdm(ref_special_trna_subreactions.items(),
					'Updating special tRNA subreactions from homology...',
					bar_format = bar_format,
					total=len(ref_special_trna_subreactions)):
			ref_cplxs = v["enzymes"]
			defined_cplxs = org_special_trna_subreactions[k]["enzymes"]
			org_cplxs = [
				ref_cplx_homolog[i] for i in ref_cplxs if i in ref_cplx_homolog
			]
			for i in org_cplxs:
				if i not in defined_cplxs:
					defined_cplxs.append(i)

	def update_rna_degradosome_from_homology(self):
		ref_rna_degradosome = self.ref.rna_degradosome
		org_rna_degradosome = self.org.rna_degradosome
		ref_cplx_homolog = self.homology.ref_cplx_homolog
		for k, v in tqdm.tqdm(ref_rna_degradosome.items(),
					'Updating RNA degradosome composition from homology...',
					bar_format = bar_format,
					total=len(ref_rna_degradosome)):
			ref_cplxs = v['enzymes']
			defined_cplxs = org_rna_degradosome[k]['enzymes']
			org_cplxs = [
				ref_cplx_homolog[i] for i in ref_cplxs if i in ref_cplx_homolog
			]
			for i in org_cplxs:
				if i not in defined_cplxs:
					defined_cplxs.append(i)

	def update_excision_machinery_from_homology(self):
		ref_excision_machinery = self.ref.excision_machinery
		org_excision_machinery = self.org.excision_machinery
		ref_cplx_homolog = self.homology.ref_cplx_homolog
		for k, v in tqdm.tqdm(ref_excision_machinery.items(),
					'Updating excision machinery from homology...',
					bar_format = bar_format,
					total=len(ref_excision_machinery)):
			ref_cplxs = v['enzymes']
			defined_cplxs = org_excision_machinery[k]['enzymes']
			org_cplxs = [
				ref_cplx_homolog[i] for i in ref_cplxs if i in ref_cplx_homolog
			]
			for i in org_cplxs:
				if i not in defined_cplxs:
					defined_cplxs.append(i)

	def update_special_modifications_from_homology(self):
		ref_special_trna_subreactions = self.ref.special_modifications
		org_special_trna_subreactions = self.org.special_modifications
		ref_cplx_homolog = self.homology.ref_cplx_homolog
		for k, v in tqdm.tqdm(ref_special_trna_subreactions.items(),
					'Updating tRNA subreactions from homology...',
					bar_format = bar_format,
					total=len(ref_special_trna_subreactions)):
			ref_cplxs = v["enzymes"]
			defined_cplxs = org_special_trna_subreactions[k]["enzymes"]
			org_cplxs = [
				ref_cplx_homolog[i] for i in ref_cplxs if i in ref_cplx_homolog
			]
			for i in org_cplxs:
				if v["stoich"]:
					org_special_trna_subreactions[k]["stoich"] = v["stoich"]
				if i not in defined_cplxs:
					defined_cplxs.append(i)

	def update_rna_modification_from_homology(self):
		ref_rna_modification = self.ref.rna_modification
		org_rna_modification = self.org.rna_modification
		ref_cplx_homolog = self.homology.ref_cplx_homolog
		for k, v in tqdm.tqdm(ref_rna_modification.items(),
					'Updating RNA modification machinery from homology...',
					bar_format = bar_format,
					total=len(ref_rna_modification)):
			if k not in ref_cplx_homolog: continue
			org_cplx = ref_cplx_homolog[k]
			if org_cplx not in org_rna_modification:
				org_rna_modification[org_cplx] = []
			org_rna_modification[org_cplx] = v.copy()

	def update_lipid_modifications_from_homology(self):
		ref_lipid_modifications = self.ref.lipid_modifications
		org_lipid_modifications = self.org.lipid_modifications
		ref_cplx_homolog = self.homology.ref_cplx_homolog
		for k, v in tqdm.tqdm(ref_lipid_modifications.items(),
					'Updating lipid modification machinery from homology...',
					bar_format = bar_format,
					total=len(ref_lipid_modifications)):
			if k not in org_lipid_modifications:
				org_lipid_modifications[k] = []
			for i in v:
				if i not in ref_cplx_homolog: continue
				org_cplx = ref_cplx_homolog[i]
				if org_cplx not in org_lipid_modifications[k]:
					org_lipid_modifications[k].append(org_cplx)

	def update_transcription_subreactions_from_homology(self):
		ref_transcription_subreactions = self.ref.transcription_subreactions
		org_transcription_subreactions = self.org.transcription_subreactions
		ref_cplx_homolog = self.homology.ref_cplx_homolog
		for k, v in tqdm.tqdm(ref_transcription_subreactions.items(),
					'Updating transcription subreactions machinery from homology...',
					bar_format = bar_format,
					total=len(ref_transcription_subreactions)):
			ref_cplxs = v["enzymes"]
			defined_cplxs = org_transcription_subreactions[k]["enzymes"]
			org_cplxs = [
				ref_cplx_homolog[i] for i in ref_cplxs if i in ref_cplx_homolog
			]
			for i in org_cplxs:
				if i not in defined_cplxs:
					defined_cplxs.append(i)

	def update_translocation_pathways_from_homology(self):
		ref_translocation_pathways = self.ref.translocation_pathways
		org_translocation_pathways = self.org.translocation_pathways
		ref_cplx_homolog = self.homology.ref_cplx_homolog
		for k, v in tqdm.tqdm(ref_translocation_pathways.items(),
					'Updating translocation machinery from homology...',
					bar_format = bar_format,
					total=len(ref_translocation_pathways)):
			if k not in org_translocation_pathways:
				org_translocation_pathways[k] = v.copy()
			org_translocation_pathways[k]["enzymes"] = {}
			for ref_cplx, ref_dict in v["enzymes"].items():
				if ref_cplx in ref_cplx_homolog:
					org_cplx = ref_cplx_homolog[ref_cplx]
					org_translocation_pathways[k]["enzymes"][org_cplx] = ref_dict.copy()

	def update_m_model(self):
		org_model = self.org.m_model
		ref_model = self.ref.m_model

		for m in tqdm.tqdm(org_model.metabolites,
					'Fixing M-model metabolites with homology...',
					bar_format = bar_format):
			if m.id not in ref_model.metabolites:
				continue
			ref_m = ref_model.metabolites.get_by_id(m.id)
			if not m.formula:
				m.formula = ref_m.formula

	def update_subreaction_matrix(self):
		org_subreaction_matrix = self.org.subreaction_matrix
		if not org_subreaction_matrix.empty:return
		ref_subreaction_matrix = self.ref.subreaction_matrix
		org_model = self.org.m_model
		ref_model = self.ref.m_model
		ref_cplx_homolog = self.homology.ref_cplx_homolog
		for subrxn,row in tqdm.tqdm(ref_subreaction_matrix.iterrows(),
					'Updating subreaction matrix with homology...',
					bar_format = bar_format,
					total=ref_subreaction_matrix.shape[0]):
			d = {}
			d[subrxn] = {'Metabolites':'','Stoichiometry':''}
			met = row['Metabolites'].split('_mod_')[0]
			if met in org_model.metabolites:
				d[subrxn]['Metabolites'] = met
				d[subrxn]['Stoichiometry'] = row['Stoichiometry']
			elif met in ref_cplx_homolog:
				if 'mod' in row['Metabolites']:
					mods = '_mod_' + '_mod_'.join(row['Metabolites'].split('_mod_')[1:])
				else:
					mods = ''
				d[subrxn]['Metabolites'] = ref_cplx_homolog[met] + mods
				d[subrxn]['Stoichiometry'] = row['Stoichiometry']
			elif met not in ref_model.metabolites:
				d[subrxn]['Metabolites'] = 'CPLX_dummy'
				d[subrxn]['Stoichiometry'] = row['Stoichiometry']
			else:
				continue
			org_subreaction_matrix = \
				pandas.concat([org_subreaction_matrix,
							  pandas.DataFrame.from_dict(d).T],
							 axis = 0, join = 'outer')
		self.org.subreaction_matrix = org_subreaction_matrix
		self.org.subreaction_matrix.index.name = 'Reaction'

	def update_from_homology(self):
		self.update_enzyme_stoichiometry()
		self.update_protein_modification()
		self.update_TU_df()
		self.update_translocation_pathways_from_homology()
		self.protein_location_from_homology()
		self.update_translocation_multipliers()
		self.update_lipoprotein_precursors()
		self.update_cleaved_methionine()
		self.update_me_mets()
		self.update_generics_from_homology()
		self.update_folding_dict_from_homology()
		self.update_ribosome_subreactions_from_homology()
# 		self.update_rrna_modifications_from_homology()
		self.update_amino_acid_trna_synthetases_from_homology()
		self.update_peptide_release_factors_from_homology()
		self.update_transcription_subreactions_from_homology()
		self.update_initiation_subreactions_from_homology()
		self.update_elongation_subreactions_from_homology()
		self.update_termination_subreactions_from_homology()
		self.update_special_trna_subreactions_from_homology()
		self.update_rna_degradosome_from_homology()
		self.update_excision_machinery_from_homology()
		self.update_special_modifications_from_homology()
		self.update_rna_modification_from_homology()
		self.update_lipid_modifications_from_homology()
		self.update_m_model()
		self.update_subreaction_matrix()

	def fill(self,
			 fill_with='CPLX_dummy'):
		coralme.builder.helper_functions.fill_builder(self,fill_with='CPLX_dummy')

	def check(self):
		t_pathways = self.org.protein_location['translocase_pathway'].unique()

		file_t_paths = set()
		for t in t_pathways:
			for i in t:
				file_t_paths.add(i)

		defined_t_paths = set()
		for t in tqdm.tqdm(self.org.translocation_pathways.keys(),
					'Checking defined translocation pathways...',
					bar_format = bar_format):
			defined_t_paths.add(coralme.builder.dictionaries.pathway_to_abbreviation[t])
		missing_pathways = file_t_paths - defined_t_paths
		if missing_pathways:
			self.org.curation_notes['check'].append({
									'msg':'Some translocase pathways in org.protein_location are not defined in org.translocation_pathways.',
									'triggered_by':missing_pathways,
									'importance':'high',
									'to_do':'Fill in translocation pathways in org.translocation_pathways or in translocation_pathways.csv'
				})

	def load(self,
			 directory):
		with open(directory, "rb") as f:
			tmp = pickle.load(f)
			return tmp
	def save(self,
		 directory=False):
		if not directory:
			directory = self.org.directory + "builder.pickle"
		with open(directory, "wb") as f:
			pickle.dump(self, f)

	def load_me(self,filename='me_model.pickle'):
		with open(self.org.directory + '/'+filename, "rb") as f:
			return pickle.load(f)

	def save_builder_info(self):
		include = [float,int,str,pandas.DataFrame,dict]
		floats = {}
		dataframes = {}
		for i in dir(self.org):
			if i[0] == '_':
				continue
			attr = getattr(self.org,i)
			for c in include:
				if isinstance(attr,c):
					if c == float:
						floats[i] = attr
					elif c == dict:
						dataframes[i] = pandas.DataFrame.from_dict({'value':attr})
					elif c == pandas.DataFrame:
						dataframes[i] = attr
					break
			dataframes['parameters'] = pandas.DataFrame.from_dict({'value':floats})

		directory = self.org.directory + 'builder_info/'
		if not os.path.exists(directory):
			os.mkdir(directory)
		for k,v in dataframes.items():
			v.to_csv(directory + k + '.csv')

	# shortcuts to methods in the MECurator class
	def find_issue(self,query):
		coralme.builder.curation.MECurator(self.org).find_issue_with_query(query)

	# shortcuts to methods in the MEReconstruction and METroubleshooter classes
	def build_me_model(self, update = True, prune = True, overwrite = False):
		coralme.builder.main.MEReconstruction(self).build_me_model(update = update, prune = prune, overwrite = overwrite)

	def troubleshoot(self, growth_key_and_value = None):
		coralme.builder.main.METroubleshooter(self).troubleshoot(growth_key_and_value)
# 		self.org.generate_curation_notes() TODO: MAKE THIS WORK

	def input_data(self, gem, overwrite):
		tmp1, tmp2 = coralme.builder.main.MEReconstruction(self).input_data(gem, overwrite)
		self.df_tus, self.df_rmsc, self.df_subs, self.df_mets = tmp1
		self.df_data, self.df_rxns, self.df_cplxs, self.df_ptms, self.df_enz2rxn, self.df_rna_mods, self.df_protloc, self.df_transpaths = tmp2
		return tmp1, tmp2

class MEReconstruction(MEBuilder):
	"""
	MEReconstruction class for reconstructing a ME-model from user/automated input

	Parameters
	----------

	"""
	def __init__(self, builder, *args, **kwargs):
		# only if builder.generate_files() was run before builder.build_me_model()
		if hasattr(builder, 'org'):
			self.org = builder.org
		if hasattr(builder, 'homology'):
			self.homology = builder.homology
		if hasattr(builder, 'df_data'):
			self.df_data = builder.df_data
			self.df_tus = builder.df_tus
			self.df_rmsc = builder.df_rmsc
			self.df_subs = builder.df_subs
			self.df_mets = builder.df_mets
			self.df_rxns = builder.df_rxns
			self.df_cplxs = builder.df_cplxs
			self.df_ptms = builder.df_ptms
			self.df_enz2rxn = builder.df_enz2rxn
			self.df_rna_mods = builder.df_rna_mods
			self.df_protloc = builder.df_protloc
			self.df_transpaths = builder.df_transpaths

		self.logger = builder.logger
		self.me_model = builder.me_model
		self.configuration = builder.configuration
		self.curation_notes = builder.curation_notes

		return None

	def input_data(self, m_model, overwrite = False):
		if hasattr(self, 'df_data'):
			return (self.df_tus, self.df_rmsc, self.df_subs, self.df_mets), (self.df_data, self.df_rxns, self.df_cplxs, self.df_ptms, self.df_enz2rxn, self.df_rna_mods, self.df_protloc, self.df_transpaths)

		config = self.configuration

		# Inferred information
		if hasattr(self, 'org'):
			config['selenocysteine_enzymes'] = self.org.special_trna_subreactions['sec_addition_at_UGA']['enzymes']
			logging.warning('Selenocysteine complex SelAB was set from homology data.')

			config['pg_pe_160'] = self.org.lipid_modifications.get('pg_pe_160', 'CPLX_dummy')
			logging.warning('The prolipoprotein diacylglyceryl transferase and the signal peptidase homologs were set from homology data.')

			config['other_lipids'] = self.org.lipid_modifications.get('other_lipids', 'CPLX_dummy')
			logging.warning('The apolipoprotein N-acyltransferase homolog was set from homology data.')

		# include rna_polymerases, lipids and lipoproteins from automated info and save new configuration file
		if config.get('rna_polymerases', None) is None or config.get('rna_polymerases') == {}:
			if hasattr(self, 'org'):
				config['rna_polymerases'] = self.org.rna_polymerase_id_by_sigma_factor
				logging.warning('RNA Polymerases (core enzyme and sigma factors) information was set from homology data.')

			## replace IDs
			#for name, rnap in config['rna_polymerases'].items():
				#if hasattr(self, 'homology'):
					#for key, value in rnap.items():
						#config['rna_polymerases'][name][key] = self.homology.org_cplx_homolog.get(value, value)
						#config['rna_polymerases'][name][key] = self.homology.org_cplx_homolog.get(value, value.replace('-MONOMER', '_MONOMER'))

		if config.get('lipid_modifications', None) is None or len(config.get('lipid_modifications')) == 0:
			if hasattr(self, 'org'):
				config['lipid_modifications'] = [ x for x in self.org.lipids if x.endswith('_p') and (x.startswith('pg') or x.startswith('pe')) and not x.startswith('pgp') ]
				logging.warning('Lipid modifications were set from M-model metabolites.')

		if config.get('lipoprotein_precursors', None) is None or len(config.get('lipoprotein_precursors')) == 0:
			if hasattr(self, 'org'):
				config['lipoprotein_precursors'] = self.org.lipoprotein_precursors
				logging.warning('Lipoprotein precursors were set from homology data.')

		if config.get('ngam', None) is None:
			if hasattr(self, 'org'):
				config['ngam'] = self.org.NGAM
				logging.warning('ATPM (ATP requirement for maintenance) was set from the M-model.')

		if config.get('gam', None) is None:
			if hasattr(self, 'org'):
				config['gam'] = self.org.GAM
				logging.warning('GAM (ATP requirement for growth) was set from the M-model or default value.')

		# modify options
		#config['create_files'] = False
		config['run_bbh_blast'] = False
		config['dev_reference'] = False

		if hasattr(self, 'org') and len(config.get('translocation_multipliers', {})) == 0:
			config['translocation_multipliers'] = self.org.translocation_multipliers
			logging.warning('Translocation multipliers for yidC and tat homologs were set from homology data.')

		if hasattr(self, 'org') and len(config.get('amino_acid_trna_synthetase', {})) == 0:
			config['amino_acid_trna_synthetase'] = self.org.amino_acid_trna_synthetase
			logging.warning('tRNA synthetases were set from homology data.')

		if hasattr(self, 'org') and len(config.get('defer_to_rxn_matrix', [])) == 0:
			config['defer_to_rxn_matrix'] = [self.org.biomass] if self.org.biomass is not None else []
			logging.warning('The biomass reaction will be skipped during the ME reconstruction steps.')
		if not 'FMETTRS' in config.get('defer_to_rxn_matrix', []):
			config['defer_to_rxn_matrix'].append('FMETTRS')
			logging.warning('The FMETTRS reaction from the M-model will be replaced by a SubReaction during the ME-model reconstruction steps.')

		if hasattr(self, 'org') and len(config.get('braun\'s_lipoproteins', [])) == 0:
			lst = [ k.split('_mod_')[0] for k,v in self.org.protein_mod.to_dict()['Modifications'].items() if 'palmitate' in v ]
			config['braun\'s_lipoproteins'] = lst if isinstance(lst, list) else [lst]
			if len(lst) != 0:
				logging.warning('The Braun\'s lipoprotein homologs list was set to \'{:s}\'.'.format(', '.join(lst)))

		def read(filecode, input_type, filename_if_empty, columns = []):
			filename = config.get(filecode, '')
			if pathlib.Path(filename).is_file():
				file_to_read = filename
			elif pathlib.Path(filename_if_empty).is_file():
				file_to_read = filename_if_empty
			else:
				logging.warning('Input file with {:s} \'{:s}\' does not exist. An empty \'{:s}\' file was created.'.format(input_type, filename, filename_if_empty))
				config[filecode] = filename_if_empty
				tmp = pandas.DataFrame(columns = columns)
				tmp.to_csv(filename_if_empty, sep = '\t', index = False)
				return tmp

			df = coralme.builder.flat_files.read(file_to_read)
			if set(df.columns).issubset(set(columns)):
				return df
			else:
				logging.warning('Column names in \'{:s}\' does not comply default values.'.format(filename))

		# INPUTS: We capture if the file exists or if the key in the configuration file is ''
		# Transcriptional Units
		cols = ['TU_id', 'replicon', 'genes', 'start', 'stop', 'tss', 'strand', 'rho_dependent', 'rnapol']
		df_tus = read('df_TranscriptionalUnits', 'transcriptional units data', 'TUs.txt', cols).set_index('TU_id', inplace = False)

		# Reaction Matrix: reactions, metabolites, compartments, stoichiometric coefficients
		cols = ['Reaction', 'Metabolites', 'Stoichiometry']
		df_rmsc = read('df_matrix_stoichiometry', 'reaction stoichiometry data', 'reaction_matrix.txt', cols)

		# SubReaction Matrix: subreactions, metabolites, compartments, stoichiometric coefficients
		cols = ['Reaction', 'Metabolites', 'Stoichiometry']
		df_subs = read('df_matrix_subrxn_stoich', 'subreaction stoichiometry data', 'subreaction_matrix.txt', cols)

		# Orphan and Spontaneous reaction metadata
		cols = ['name', 'description', 'is_reversible', 'is_spontaneous']
		df_rxns = read('df_metadata_orphan_rxns', 'new reactions metadata', 'orphan_and_spont_reactions.txt', cols).set_index('name', inplace = False)

		# Metabolites metadata
		cols = ['id', 'me_id', 'name', 'formula', 'compartment', 'type']
		df_mets = read('df_metadata_metabolites', 'new metabolites metadata', 'me_metabolites.txt', cols).set_index('id', inplace = False)

		# set new options in the MEBuilder object
		self.configuration.update(config)

		# detect if the genbank file was modified using biocyc data
		gb = '{:s}/building_data/genome_modified.gb'.format(config.get('out_directory', './'))
		config['genbank-path'] = gb if pathlib.Path(gb).exists() else config['genbank-path']

		if overwrite:
			new = config.get('new_config_file', 'coralme-config.yaml')
			yaml = new if new.endswith('.yaml') else '{:s}.yaml'.format(new)
			with open('{:s}/{:s}'.format(config['out_directory'], yaml), 'w') as outfile:
				anyconfig.dump(config, outfile)
			logging.warning('New configuration file \'{:s}\' was written with inferred options.'.format(yaml))
			#with open('{:s}/{:s}'.format(config['out_directory'], new), 'w') as outfile:
				#anyconfig.dump(config, outfile)
			#with open('{:s}/{:s}'.format(config['out_directory'], new), 'w') as outfile:
				#anyconfig.dump(config, outfile)

		# Drop-in replacement of input files:
		# step1: reactions, complexes, modification of complexes, enzyme-to-reaction mapping
		# step2a: generics, dnap stoichiometry, ribosome stoichiometry, degradosome stoichiometry, tRNA ligases, RNA modifications
		# step2b: folding pathways (DnaK, GroEL), N-terminal Methionine Processing, translocation pathways
		filename = config.get('df_gene_cplxs_mods_rxns', '')
		if overwrite:
			try:
				pathlib.Path(filename).unlink(missing_ok = True) # python>=3.8
			except:
				if pathlib.Path(filename).exists():
					pathlib.Path(filename).unlink() # python==3.7

		if pathlib.Path(filename).is_file() and filename.endswith('.xlsx'):
			df_data = pandas.read_excel(filename).dropna(how = 'all')
		elif pathlib.Path(filename).is_file() and filename.endswith('.txt'):
			df_data = pandas.read_csv(filename, sep = '\t', header = 0, dtype = str).dropna(how = 'all')
		else:
			# detect if the genbank file was modified using biocyc data
			gb = '{:s}/building_data/genome_modified.gb'.format(config.get('out_directory', './'))
			gb = gb if pathlib.Path(gb).exists() else config['genbank-path']

			# generate a minimal dataframe from the genbank and m-model files
			df_data = coralme.builder.preprocess_inputs.generate_organism_specific_matrix(gb, config.get('locus_tag', 'locus_tag'), model = m_model)
			# complete minimal dataframe with automated info from homology
			df_data = coralme.builder.preprocess_inputs.complete_organism_specific_matrix(self, df_data, model = m_model, output = filename)

		# All other inputs and remove unnecessary genes from df_data
		return (df_tus, df_rmsc, df_subs, df_mets), coralme.builder.preprocess_inputs.get_df_input_from_excel(df_data, df_rxns)

	def build_me_model(self, update = True, prune = True, overwrite = False):
		config = self.configuration
		model = config.get('ME-Model-ID', 'coralME')
		directory = config.get('log_directory', '.')
		#if overwrite and os.path.exists(directory):
			#shutil.rmtree(directory)
			#shutil.rmtree(directory + '/building_data')
		if not os.path.exists(directory):
			os.mkdir(directory)

		# ## Part 1: Create a minimum solvable ME-model
		# set logger
		log = logging.getLogger() # root logger
		for hdlr in log.handlers[:]: # remove all old handlers
			log.removeHandler(hdlr)

		# Old code works in a separate script; but it works if we remove the old handler
		logging.basicConfig(filename = '{:s}/MEReconstruction-step1-{:s}.log'.format(directory, model), filemode = 'w', level = logging.WARNING, format = log_format)
		log.addHandler(self.logger['MEReconstruction-step1'])
		#log.addHandler(logging.StreamHandler(sys.stdout))
		logging.captureWarnings(True)

		# This will include the bare minimum representations of that still produce a working ME-model:
		# - Metabolic Reactions
		# - Transcription Reactions
		# - Translation Reactions
		# - Complex Formation Reactions
		#
		# ### 1) Create a MEModel object and populate its global info
		# This includes important parameters that are used to calculate coupling constraints as well as organism-specific information such as compartments, GC fraction, etc.

		me = self.me_model

		# update default options with user-defined values
		me.global_info.update(self.configuration)

		# Define the types of biomass components that will be synthesized in the model
		me.add_biomass_constraints_to_model(me.global_info['biomass_constraints'])

		# Define ME-model compartments
		me._compartments = me.global_info.get('compartments', {})
		if 'mc' not in me._compartments.keys():
			me._compartments['mc'] = 'ME-model Constraint'
			logging.warning('Pseudo-compartment \'mc\' (\'ME-model Constraint\') was added into the ME-model.')

		# Define M-model
		if hasattr(self, 'org'):
			me.gem = self.org.m_model
		else:
			if me.global_info['m-model-path'].endswith('.json'):
				me.gem = cobra.io.load_json_model(me.global_info['m-model-path'])
			else:
				me.gem = cobra.io.read_sbml_model(me.global_info['m-model-path'])

		# update default options with missing, automated-defined values
		me.global_info.update(self.configuration)

		# Read user inputs
		tmp1, tmp2 = coralme.builder.main.MEReconstruction.input_data(self, me.gem, overwrite)
		(df_tus, df_rmsc, df_subs, df_mets), (df_data, df_rxns, df_cplxs, df_ptms, df_enz2rxn, df_rna_mods, df_protloc, df_transpaths) = tmp1, tmp2

		# Remove default ME-model SubReactions from global_info that are not mapped in the organism-specific matrix
		subrxns = set(df_data[df_data['ME-model SubReaction'].notnull()]['ME-model SubReaction'])

		# list of subreactions
		for key in ['peptide_processing_subreactions']:
			me.global_info[key] = list(set(me.global_info[key]).intersection(subrxns))

		# dictionary mapping subreactions and stoichiometry
		for key in ['transcription_subreactions', 'translation_subreactions']:
			me.global_info[key] = { k:v for k,v in me.global_info[key].items() if k in subrxns }

		# ### 2) Load metabolites and build Metabolic reactions
		#
		# It creates a new M-model, then incorporates it into the ME-model using the *add_m_model_content* function. Reactions are added directly and metabolites are added as *StoichiometricData* (*me.stoichiometric_data*).
		#
		# Different metabolite types have different properties in a ME-model, so complexes are added to the model as a *ComplexData*, not as a *Metabolite*. Components in the M-model that are actually *Complexes* are compiled in the *cplx_lst* variable.

		# Modify M-model
		m_model = coralme.builder.flat_files.process_m_model(
			m_model = me.gem,
			rxns_data = df_rxns, # metadata of new reactions
			mets_data = df_mets, # metadata of new metabolites
			cplx_data = df_cplxs, # metadata of prot-prot/prot-rna complexes
			reaction_matrix = df_rmsc, # stoichiometric coefficients of new! reactions

			me_compartments = { v:k for k,v in me._compartments.items() }, repair = True,
			defer_to_rxn_matrix = me.global_info['defer_to_rxn_matrix'])

		me.processed_m_model = m_model

		# Some of the 'metabolites' in the M-model are actually complexes.
		# We pass those in so they get created as complexes, not metabolites.
		cplx_dct = coralme.builder.flat_files.get_complex_subunit_stoichiometry(df_cplxs)
		cplx_lst = [ i.id for i in m_model.metabolites if i.id.split('_mod_')[0] in cplx_dct.keys() ]

		# Complexes in `cplx_lst` are added as a coralme.core.component.Complex object
		# Other `metabolites` are added as a coralme.core.component.Metabolite object
		coralme.util.building.add_m_model_content(me, m_model, complex_metabolite_ids = set(cplx_lst))

		# NEW! Add metabolic subreactions (e.g. 10-Formyltetrahydrofolate:L-methionyl-tRNA N-formyltransferase)
		rxn_to_cplx_dict = coralme.builder.flat_files.get_reaction_to_complex(m_model, df_enz2rxn)

		reaction_matrix_dict = coralme.builder.flat_files.process_reaction_matrix_dict(
			df_subs, cplx_data = df_cplxs, me_compartments = { v:k for k,v in me._compartments.items() })

		for subreaction, stoichiometry in reaction_matrix_dict.items():
			coralme.util.building.add_subreaction_data(me, subreaction, stoichiometry, rxn_to_cplx_dict[subreaction])

		# ### 3) Add Transcription and Translation reactions
		#
		# To construct the bare minimum components of a transcription and translation reactions.
		# For example, transcription reactions at this point include nucleotides and the synthesized RNAs.

		# RNA and protein names are prefixed in the ME-model following then the locus tag
		lst = set(df_data['Gene Locus ID'].str.replace('^protein_', '', regex = True).str.replace('^RNA_', '', regex = True).tolist())

		# detect if the genbank file was modified using biocyc data
		gb = '{:s}/building_data/genome_modified.gb'.format(config.get('out_directory', './'))
		gb = gb if pathlib.Path(gb).exists() else config['genbank-path']

		coralme.util.building.build_reactions_from_genbank(
			#me_model = me, gb_filename = me.global_info['genbank-path'],
			me_model = me, gb_filename = gb,
			tu_frame = df_tus, genes_to_add = lst, update = True, verbose = True,
			feature_types = me.global_info['feature_types'],
			trna_misacylation = me.global_info['trna_misacylation'],
			genome_mods = me.global_info['genome_mods'],
			knockouts = me.global_info['knockouts'])

		# ### 4) Add in ComplexFormation reactions without modifications (for now)

		# RNA components different from tRNAs and from 5S, 16S and 23S rRNAs
		rna_components = set(me.global_info['rna_components']) # in order: RNase_P_RNA, SRP_RNA, 6S RNA

		# cplx_dct is a dictionary {complex_name: {locus_tag/generic_name/subcomplex_name: count}}
		cplx_dct = coralme.builder.flat_files.get_complex_subunit_stoichiometry(df_cplxs, rna_components)

		# mods_dct is a dictionary {complex_name_with_mods: {core_enzyme: complex_name, modifications: {cofactor: stoichiometry}}
		mods_dct = coralme.builder.flat_files.get_complex_modifications(
			reaction_matrix = df_rmsc,
			protein_complexes = df_cplxs,
			complex_mods = df_ptms,
			compartments = { v:k for k,v in me._compartments.items() })

		# Add complexes into the ME-model as coralme.core.processdata.ComplexData objects.
		# Modifications are added as SubReactions
		coralme.util.building.add_model_complexes(me, cplx_dct, mods_dct)

		# Remove modifications. They will be added back in later (See Building Step 2, Part 3).
		for data in tqdm.tqdm(list(me.complex_data), 'Removing SubReactions from ComplexData...', bar_format = bar_format):
			data.subreactions = {}

		# Add ComplexFormation reactions for each of the ComplexData
		for data in tqdm.tqdm(list(me.complex_data), 'Adding ComplexFormation into the ME-model...', bar_format = bar_format):
			formation = data.formation
			if formation:
				formation.update()
			elif data.id != 'CPLX_dummy':
				data.create_complex_formation()
				logging.warning('Added ComplexFormation for \'{:s}\'.'.format(data.id))
			else:
				pass

		# ### 5) Add *GenericData* and its reactions
		# Multiple entities can perform the same role. To prevent a combinatorial explosion, we create "generic" versions of the components, where any of those entities can fill in.
		#
		# This step was originally in the second part of the builder process, and was moved here to be able to use generics in enzymes associated to metabolic reactions.

		generics = coralme.builder.preprocess_inputs.get_generics(df_data)
		for generic, components in tqdm.tqdm(generics, 'Adding Generic(s) into the ME-model...', bar_format = bar_format):
			coralme.core.processdata.GenericData(generic, me, components).create_reactions()

		# ### 6) Add dummy reactions to model and the *unmodeled_protein_fraction* constraint
		#
		# This includes the Transcription, Translation, ComplexFormation, and Metabolic reactions for a dummy RNA/protein/complex. Sequence for *dummy RNA* is based on the prevalence of each codon found in the genbank file.

		coralme.util.building.add_dummy_reactions(me, update = True)

		# The 'dummy protein' is associated to orphan reactions.
		# This ensures that orphan reactions will not become favored to fulfil unmodeled protein fraction requirement.
		rxn = coralme.core.reaction.SummaryVariable('dummy_protein_to_mass')
		me.add_reactions([rxn])
		mass = me.metabolites.protein_dummy.formula_weight / 1000. # in kDa
		met = coralme.core.component.Constraint('unmodeled_protein_biomass')
		rxn.add_metabolites({'protein_biomass': -mass, 'protein_dummy': -1, met: mass})

		# ### 7) Associate Complex(es) to Metabolic reactions and build the ME-model metabolic network

		# Associate a reaction id with the ME-model complex id (including modifications)
		rxn_to_cplx_dict = coralme.builder.flat_files.get_reaction_to_complex(m_model, df_enz2rxn)
		spontaneous_rxns = [me.global_info['dummy_rxn_id']] + list(df_rxns[df_rxns['is_spontaneous'] == True].index.values)

		coralme.util.building.add_reactions_from_stoichiometric_data(
			me, rxn_to_cplx_dict, is_spontaneous = spontaneous_rxns, update = True)

		# ### 8) Incorporate remaining biomass constituents
		# ### 1. General Demand Requirements
		# There are leftover components from the biomass equation that either:
		# 1. they have no mechanistic function in the model (e.g., *glycogen*)
		# 2. they are cofactors that are regenerated (e.g., *nad*)
		#
		# Applies demands and coefficients from the biomass objective function from the M-model.

		for key in [ 'gam', 'ngam', 'unmodeled_protein_fraction' ]:
			if key in me.global_info:
				setattr(me, key, me.global_info[key])

		biomass_constituents = me.global_info['flux_of_biomass_constituents']

		rxn = coralme.core.reaction.SummaryVariable('biomass_constituent_demand')
		me.add_reactions([rxn])
		rxn.add_metabolites({ k:-(abs(v)) for k,v in biomass_constituents.items() })
		rxn.lower_bound = me.mu # coralme.util.mu
		rxn.upper_bound = me.mu # coralme.util.mu
		constituent_mass = sum(me.metabolites.get_by_id(c).formula_weight / 1000. * abs(v) for c,v in biomass_constituents.items())
		rxn.add_metabolites({me.metabolites.constituent_biomass: constituent_mass})

		# ### 2. Lipid Demand Requirements
		# Metabolites and coefficients from biomass objective function

		lipid_demand = {}
		for key, value in me.global_info['flux_of_lipid_constituents'].items():
			lipid_demand[key] = abs(value)

		for met, requirement in lipid_demand.items():
			try:
				component_mass = me.metabolites.get_by_id(met).formula_weight / 1000.
				rxn = coralme.core.reaction.SummaryVariable('DM_' + met)
				me.add_reactions([rxn])
				rxn.add_metabolites({met: -1 * requirement, 'lipid_biomass': component_mass * requirement})
				rxn.lower_bound = me.mu # coralme.util.mu
				rxn.upper_bound = 1000. # coralme.util.mu?
			except:
				msg = 'Metabolite \'{:s}\' lacks a formula. Please correct it in the M-model or the \'metabolites.txt\' metadata file.'
				logging.warning(msg.format(met))

		# ### 3. DNA Demand Requirements
		# Added based on growth rate dependent DNA levels as in [O'brien EJ et al 2013](https://www.ncbi.nlm.nih.gov/pubmed/24084808) (*E. coli* data)

		dna_demand_bound = coralme.builder.dna_replication.return_gr_dependent_dna_demand(
			me, me.global_info['GC_fraction'], me.global_info['percent_dna_data'], me.global_info['gr_data_doublings_per_hour'])

		# Fraction of each nucleotide in DNA, based on gc_fraction
		dna_demand_stoich = {
			'datp_c': -((1 - me.global_info['GC_fraction']) / 2),
			'dctp_c': -(me.global_info['GC_fraction'] / 2),
			'dgtp_c': -(me.global_info['GC_fraction'] / 2),
			'dttp_c': -((1 - me.global_info['GC_fraction']) / 2),
			'ppi_c': 1
			}

		dna_replication = coralme.core.reaction.SummaryVariable('DNA_replication')
		me.add_reactions([dna_replication])
		dna_replication.add_metabolites(dna_demand_stoich)

		dna_mw = 0
		dna_mw_no_ppi = coralme.builder.dna_replication.get_dna_mw_no_ppi_dict(me)
		for met, value in me.reactions.get_by_id('DNA_replication').metabolites.items():
			if met.id != 'ppi_c':
				dna_mw -= value * dna_mw_no_ppi[met.id.replace('_c', '')] / 1000. # in kDa

		dna_biomass = coralme.core.component.Constraint('DNA_biomass')
		dna_replication.add_metabolites({dna_biomass: dna_mw})
		dna_replication.lower_bound = dna_demand_bound
		dna_replication.upper_bound = dna_demand_bound

		# ### 9) Save ME-model as a pickle file
		with open('{:s}/MEModel-step1-{:s}.pkl'.format(config['out_directory'], model), 'wb') as outfile:
			pickle.dump(me, outfile)

		ListHandler.print_and_log('ME-model was saved in the {:s} directory as MEModel-step1-{:s}.pkl'.format(config['out_directory'], model))

		# ## Part 2: Add metastructures to solving ME-model
		# set logger
		log = logging.getLogger() # root logger
		for hdlr in log.handlers[:]: # remove all old handlers
			log.removeHandler(hdlr)

		# Old code works in a separate script; but it works if we remove the old handler
		logging.basicConfig(filename = '{:s}/MEReconstruction-step2-{:s}.log'.format(directory, model), filemode = 'w', level = logging.WARNING, format = log_format)
		log.addHandler(self.logger['MEReconstruction-step2'])
		#log.addHandler(logging.StreamHandler(sys.stdout))
		logging.captureWarnings(True)

		# ### 1) Add *GenericData* and its reactions
		# Multiple entities can perform the same role. To prevent a combinatorial explosion, we create "generic" versions of the components, where any of those entities can fill in.
		#
		# This step was moved to the first part of the builder process to be able to use generics in enzymes linked to metabolic reactions.

		# ### 2) Add DNA polymerase and the ribosome and its rRNAs modifications
		# ~~This uses the ribosome composition and subreaction definitions in **coralme/ribosome.py**~~

		# WARNING: EXPERIMENTAL, not included in the original cobrame paper.
		# 1) Is the coupling coefficient dependent on the length of the DNA?
		# 2) Do we need to modify the DNA replication to have one reaction per replicon?
		# dnapol_id = me.global_info['dnapol_id']

		# me.add_metabolites([cobrame.core.component.Complex(dnapol_id)])
		# data = cobrame.core.processdata.ComplexData(dnapol_id, me)
		# data.stoichiometry.update(coralme.preprocess_inputs.dnapolymerase_stoichiometry(df_data))
		# data.create_complex_formation(verbose = False)

		ribosome_stoich = coralme.builder.preprocess_inputs.ribosome_stoichiometry(df_data)
		ribosome_subreactions = coralme.builder.preprocess_inputs.get_subreactions(df_data, 'Ribosome')
		df_rrna_mods = df_rna_mods[df_rna_mods['bnum'].isin(['16s_rRNAs', '23s_rRNAs'])]
		coralme.builder.ribosome.add_ribosome(me, ribosome_stoich, ribosome_subreactions, df_rrna_mods, verbose = True)

		# ### 3) Add charged tRNA reactions

		# The tRNA charging reactions were automatically added when loading the genome from the GenBank file. However, the charging reactions still need to be made aware of the tRNA synthetases which are responsible. Generic charged tRNAs are added to translation reactions via *SubreactionData* below.

		# tRNA synthetases per organelle
		if hasattr(self, 'org'):
			aa_synthetase_dict = me.global_info['amino_acid_trna_synthetase']
		else:
			aa_synthetase_dict = coralme.builder.preprocess_inputs.aa_synthetase_dict(df_data)
			logging.warning('Association of tRNA synthetases and amino acids was inferred from GenBank annotation. It can be incomplete.')
		for data in tqdm.tqdm(list(me.tRNA_data), 'Adding tRNA synthetase(s) information into the ME-model...', bar_format = bar_format):
			data.synthetase = str(aa_synthetase_dict.get(data.amino_acid, 'CPLX_dummy'))

		special_trna_subreactions = coralme.builder.preprocess_inputs.get_subreactions(df_data, 'Special_tRNA')

		# Correct 'translation_stop_dict' if PrfA and/or PrfB homologs were not identified
		if me.metabolites.has_id('PrfA_mono') and not me.metabolites.has_id('PrfB_mono'):
			me.global_info['translation_stop_dict']['UGA'] = 'PrfA_mono' # originally assigned to PrfB_mono
			me.global_info['translation_stop_dict']['UAA'] = 'PrfA_mono' # originally assigned to generic_RF
		if not me.metabolites.has_id('PrfA_mono') and me.metabolites.has_id('PrfB_mono'):
			me.global_info['translation_stop_dict']['UAG'] = 'PrfB_mono' # originally assigned to PrfA_mono
			me.global_info['translation_stop_dict']['UAA'] = 'PrfB_mono' # originally assigned to generic_RF
		if not me.metabolites.has_id('PrfA_mono') and not me.metabolites.has_id('PrfB_mono'):
			me.global_info['translation_stop_dict']['UAG'] = 'CPLX_dummy' # originally assigned to PrfA_mono
			me.global_info['translation_stop_dict']['UGA'] = 'CPLX_dummy' # originally assigned to PrfB_mono

		if me.global_info['translation_stop_dict']['UAG'] == 'CPLX_dummy' and me.global_info['translation_stop_dict']['UGA'] == 'CPLX_dummy':
			me.global_info['translation_stop_dict']['UAA'] = 'CPLX_dummy'

		# charged tRNAs
		for organelle, transl_table in me.global_info['transl_tables'].items():
			if len(transl_table) == 0:
				continue

			coralme.builder.translation.add_charged_trna_subreactions(me, organelle, transl_table, translation_stop_dict = me.global_info['translation_stop_dict'], selenocysteine_enzymes = me.global_info.get('selenocysteine_enzymes', []))

		# ### 4) Add tRNA modifications into the ME-model and associate them with tRNA charging reactions

		# Add tRNA modifications to ME-model per type of organism
		if me.global_info['domain'].lower() in ['prokaryote', 'bacteria']:
			df_trna_mods = df_rna_mods[~df_rna_mods['bnum'].isin(['16s_rRNAs', '23s_rRNAs'])]
		elif me.global_info['domain'].lower() in ['eukarya', 'eukaryote']:
			df_trna_mods = df_rna_mods[~df_rna_mods['bnum'].isin(['18S_rRNAs', '25S_rRNAs', '28S_rRNAs'])]
		else:
			logging.warning('The \'domain\' property is not valid. A valid value is \'Prokaryote\', \'Bacteria\', \'Eukarya\', or \'Eukaryote\'.')

		coralme.builder.trna_charging.add_trna_modification_procedures(me, df_trna_mods)
		# Associate tRNA modifications to tRNAs
		trna_modifications = coralme.builder.flat_files.get_trna_modification_targets(df_trna_mods)
		for idx, trna in tqdm.tqdm(list(df_trna_mods.iterrows()), 'Associating tRNA modification enzyme(s) to tRNA(s)...', bar_format = bar_format):
			for data in me.process_data.query('tRNA_' + trna['bnum']):
				data.subreactions = trna_modifications[trna['bnum']]

		# ### 5) Add translation SubReactions into the ME-model and associate them with Translation reactions

		initiation_subreactions = coralme.builder.preprocess_inputs.get_subreactions(df_data, 'Translation_initiation')
		elongation_subreactions = coralme.builder.preprocess_inputs.get_subreactions(df_data, 'Translation_elongation')
		termination_subreactions = coralme.builder.preprocess_inputs.get_subreactions(df_data, 'Translation_termination')
		processing_subreactions = coralme.builder.preprocess_inputs.get_subreactions(df_data, 'Protein_processing')

		for data in tqdm.tqdm(list(me.translation_data), 'Adding SubReactions into TranslationReactions...', bar_format = bar_format):
			data.add_initiation_subreactions(start_codons = me.global_info['start_codons'], start_subreactions = initiation_subreactions)
			data.add_elongation_subreactions(elongation_subreactions = elongation_subreactions)
			data.add_termination_subreactions(translation_terminator_dict = me.global_info['translation_stop_dict'])

		# ### 6) Add Transcription Metacomplexes: RNA Polymerase(s)

		rna_polymerases = me.global_info.get('rna_polymerases', {})

		# Create polymerase "metabolites"
		for rnap, components in tqdm.tqdm(rna_polymerases.items(), 'Adding RNA Polymerase(s) into the ME-model...', bar_format = bar_format):
			if me.metabolites.has_id(components['sigma_factor']) and me.metabolites.has_id(components['polymerase']):
				rnap_obj = coralme.core.component.RNAP(rnap)
				me.add_metabolites(rnap_obj)
			else:
				if not me.metabolites.has_id(components['sigma_factor']):
					logging.warning('The complex ID \'{:s}\' from \'rna_polymerases\' in configuration does not exist in the organism-specific matrix. Please check if it is the correct behaviour.'.format(components['sigma_factor']))
				if not me.metabolites.has_id(components['polymerase']):
					logging.warning('The complex ID \'{:s}\' from \'rna_polymerases\' in configuration does not exist in the organism-specific matrix. Please check if it is the correct behaviour.'.format(components['polymerase']))

		# Add polymerase complexes in the model
		coralme.builder.transcription.add_rna_polymerase_complexes(me, rna_polymerases, verbose = False)

		# Associate the correct RNA_polymerase and factors to TUs
		for tu_id in tqdm.tqdm(df_tus.index, 'Associating a RNA Polymerase to each Transcriptional Unit...', bar_format = bar_format):
			try:
				transcription_data = me.process_data.get_by_id(tu_id)
				transcription_data.RNA_polymerase = df_tus['dnapol'][tu_id]
			except KeyError as e:
				logging.warning('Transcription Unit \'{:s}\' is missing from ProcessData. Check if it is the correct behavior.'.format(tu_id))
				pass

		# ### 7) Add Transcription Metacomplexes: Degradosome (both for RNA degradation and RNA splicing)

		degradosome_id = me.global_info['degradosome_id']

		me.add_metabolites([coralme.core.component.Complex(degradosome_id)])
		data = coralme.core.processdata.ComplexData(degradosome_id, me)
		stoich = coralme.builder.preprocess_inputs.degradosome_stoichiometry(df_data)
		if stoich is not None:
			data.stoichiometry.update(stoich)
		else:
			data.stoichiometry.update({'CPLX_dummy' : -1})
		data.create_complex_formation(verbose = False)

		# Used for RNA splicing
		data = coralme.core.processdata.SubreactionData('RNA_degradation_machine', me)
		data.enzyme = me.global_info['degradosome_id']

		# .25 water equivalent for ATP hydrolysis per nucleotide
		data = coralme.core.processdata.SubreactionData('RNA_degradation_atp_requirement', me)
		data.stoichiometry = { 'atp_c': -0.25, 'h2o_c': -0.25, 'adp_c': 0.25, 'pi_c': 0.25 }

		for excision_type in me.global_info['excision_machinery']:
			stoichiometry = coralme.builder.preprocess_inputs.excision_machinery_stoichiometry(df_data, excision_type)
			if stoichiometry is not None:
				coralme.builder.transcription.add_rna_excision_machinery(me, excision_type, stoichiometry)
			else:
				coralme.builder.transcription.add_rna_excision_machinery(me, excision_type, { 'CPLX_dummy' : 1})
				logging.warning('The components of the excision complex for {:s} was not identified from homology and was assigned to the \'CPLX_dummy\' complex.'.format(excision_type))

		# add excision machineries into TranscriptionData
		coralme.builder.transcription.add_rna_splicing(me)

		# ## Part 3: Add remaining modifications (including iron clusters and lipoate)

		# mods_dct is a dictionary {complex_name_with_mods: {core_enzyme: complex_name, modifications: {stoichiometry}}
		mods_dct = coralme.builder.flat_files.get_complex_modifications(
			reaction_matrix = df_rmsc,
			protein_complexes = df_cplxs,
			complex_mods = df_ptms,
			compartments = { v:k for k,v in me._compartments.items() })

		for complex_id, info in tqdm.tqdm(mods_dct.items(), 'Processing ComplexData in ME-model...', bar_format = bar_format):
			modifications = {}
			for mod, value in info['modifications'].items():
				# stoichiometry of modification determined in subreaction_data.stoichiometry
				modifications['mod_' + mod] = abs(value)
			me.process_data.get_by_id(complex_id).subreactions = modifications

		# Check if complex modifications are set on any component in the organism-specific matrix
		# biotin---[acetyl-CoA-carboxylase] ligase
		if me.process_data.has_id('mod_btn_c'):
			coralme.builder.modifications.add_btn_modifications(me)
		# 2'-(5''-triphosphoribosyl)-3'-dephospho-CoA in CitD catalyzed by CitX
		if me.process_data.has_id('mod_2tpr3dpcoa_c'):
			coralme.builder.modifications.add_2tpr3dpcoa_modifications(me)
		# activation of glycyl radical enzymes
		if me.process_data.has_id('mod_glycyl_c'):
			coralme.builder.modifications.add_glycyl_modifications(me)
		# pap4p in AcpP catalyzed by AcpS
		if me.process_data.has_id('mod_pan4p_c'):
			coralme.builder.modifications.add_pan4p_modifications(me)
		# https://www.genome.jp/pathway/map00785
		if me.process_data.has_id('mod_lipoyl_c'):
			coralme.builder.modifications.add_lipoyl_modifications(me)

		if me.process_data.has_id('mod_3fe4s_c') or me.process_data.has_id('mod_4fe4s_c') or me.process_data.has_id('mod_2fe2s_c'):
			coralme.builder.modifications.add_iron_sulfur_modifications(me)
		if me.process_data.has_id('mod_FeFe_cofactor_c') or me.process_data.has_id('mod_NiFe_cofactor_c'):
			coralme.builder.modifications.add_FeFe_and_NiFe_modifications(me)
		if me.process_data.has_id('mod_bmocogdp_c'):
			coralme.builder.modifications.add_bmocogdp_chaperones(me)

		# add formation reactions for each of the ComplexData
		for data in tqdm.tqdm(list(me.complex_data), 'Adding ComplexFormation into the ME-model...', bar_format = bar_format):
			formation = data.formation
			if formation:
				formation.update()
			else:
				data.create_complex_formation()
				logging.warning('Added ComplexFormation for \'{:s}\'.'.format(data.id))

		# ## Part 4: Add remaining subreactions
		# ### 1. Add translation related subreactions

		# get list of processed proteins from df_data
		processing_pathways = [
			x.replace('Protein_processing_', '')
			for x in me.global_info['translation_subreactions'].keys()
			if x.startswith('Protein_processing')
			]
		protein_processing = { k:df_data[~df_data[k].isnull() & df_data[k]]['Gene Locus ID'].tolist() for k in processing_pathways }

		# Add the translation subreaction data objects to the ME-model
		coralme.builder.translation.add_subreactions_to_model(
			me, [initiation_subreactions, elongation_subreactions, termination_subreactions, processing_subreactions])

		for data in tqdm.tqdm(list(me.translation_data), 'Adding SubReactions into TranslationReactions...', bar_format = bar_format):
			for process in protein_processing:
				if data.id in protein_processing[process]:
					data.subreactions['Protein_processing_' + process] = 1

			# This block was run above, but it should be run again to incorporate any subreactions not added previously
			data.add_initiation_subreactions(start_codons = me.global_info['start_codons'], start_subreactions = initiation_subreactions)
			data.add_elongation_subreactions(elongation_subreactions = elongation_subreactions)
			data.add_termination_subreactions(translation_terminator_dict = me.global_info['translation_stop_dict'])

			# Add organism specific subreactions associated with peptide processing
			for subrxn in me.global_info['peptide_processing_subreactions']:
				data.subreactions[subrxn] = 1

		# ### 2) Add transcription related subreactions

		transcription_subreactions = coralme.builder.preprocess_inputs.get_subreactions(df_data, 'Transcription')
		coralme.builder.transcription.add_subreactions_to_model(me, [transcription_subreactions])

		for transcription_data in tqdm.tqdm(list(me.transcription_data), 'Adding Transcription SubReactions...', bar_format = bar_format):
			# Assume false if not in tu_df
			rho_dependent = df_tus.rho_dependent.get(transcription_data.id, False)
			rho = 'dependent' if rho_dependent else 'independent'
			stable = 'stable' if transcription_data.codes_stable_rna else 'normal'
			if 'Transcription_{:s}_rho_{:s}'.format(stable, rho) in me.global_info['transcription_subreactions']:
				transcription_data.subreactions['Transcription_{:s}_rho_{:s}'.format(stable, rho)] = 1
			else:
				logging.warning('The SubReaction \'Transcription_{:s}_rho_{:s}\' is not defined in the organism-specific matrix.'.format(stable, rho))

		# ## Part 5: Add in Translocation reactions

		v1 = { 'length_dependent' : True, 'fixed_keff' : False } # default
		v2 = { 'length_dependent' : False, 'fixed_keff' : True } # only for FtsY in the SRP pathway
		v3 = { 'length_dependent' : False, 'fixed_keff' : False } # for all the lol and bam pathways enzymes

		for key, value in me.global_info['translocation_pathway'].items():
			if 'translocation_pathway_' + key in df_transpaths.index:
				value['enzymes'] = {
					k:(v2 if k == value.get('FtsY', None) else v1 if (key.lower() not in ['lol', 'bam']) else v3) \
						for k in df_transpaths.loc['translocation_pathway_' + key].tolist()[0] }

			# TO ADD PATHWAYS WITHOUT HOMOLOGS
			# Check if the user wants to add dummies to the translocation pathways
			elif bool(me.global_info.get('add_translocases', False)) and value.get('enzymes', None) is None:
				value['enzymes'] = { 'CPLX_dummy':(v2 if value.get('FtsY', None) else v1 if (key.lower() not in ['lol', 'bam']) else v3) }
				logging.warning('The component \'CPLX_dummy\' was associated to translocation pathways without defined homologs.')

		dct = { k:v['abbrev'] for k,v in me.global_info['translocation_pathway'].items() }
		dct = dict([(v, [k + '_translocation' for k,v1 in dct.items() if v1 == v]) for v in set(dct.values())])
		dct = { k:(v[0] if len(v) == 1 else v) for k,v in dct.items() } # tat pathways should be a list, but not the others

		# for pathway, info in coralme.translocation.pathway.items():
		for pathway, info in me.global_info['translocation_pathway'].items():
			if me.global_info['translocation_pathway'][pathway].get('enzymes', None) is not None:
				transloc_data = coralme.core.processdata.TranslocationData(pathway + '_translocation', me)
				transloc_data.enzyme_dict = info['enzymes']
				transloc_data.keff = info['keff']
				transloc_data.length_dependent_energy = info['length_dependent_energy']
				if me.process_data.has_id(info['stoichiometry']):
					transloc_data.stoichiometry = me.process_data.get_by_id(info['stoichiometry']).stoichiometry
				else:
					transloc_data.stoichiometry = {}

		# Associate data and add translocation reactions
		multipliers = collections.defaultdict(dict)
		for enzyme, value in me.global_info.get('translocation_multipliers', {}).items():
			for bnum in value.keys():
				multipliers['protein_' + bnum][enzyme] = value[bnum]

		coralme.builder.translocation.add_translocation_pathways(me, pathways_df = df_protloc, abbreviation_to_pathway = dct, multipliers = multipliers, membrane_constraints = False)

		# Update stoichiometry of membrane complexes
		new_stoich = collections.defaultdict(dict)

		for idx, row in tqdm.tqdm(list(df_protloc.iterrows()), 'Processing StoichiometricData in SubReactionData...', bar_format = bar_format):
			protID = row['Protein']
			protIDLoc = protID + '_' + row['Protein_compartment']
			# to use dict.update() later; It replaces removing the key using the dict.pop method
			new_stoich[idx]['protein_' + protID] = 0
			new_stoich[idx]['protein_' + protIDLoc] = float(me.process_data.get_by_id(idx).stoichiometry['protein_' + protID])

		for cplx, stoich in new_stoich.items():
			complex_data = me.process_data.get_by_id(cplx)
			complex_data.stoichiometry.update(new_stoich[cplx])
			complex_data.formation.update()

			# Complex IDs in protein compartment file don't include modifications
			# Some have multiple alternative modifications so must loop through these
			for complex_data in me.process_data.query('^{:s}_mod_'.format(cplx)):
				complex_data.stoichiometry.update(new_stoich[cplx])
				complex_data.formation.update()

		# ## Part 6: Add Cell Wall Components
		# ### 1. Add lipid modification SubreactionData

		compartment_dict = {}
		for idx, compartment in df_protloc.set_index('Protein').Protein_compartment.to_dict().items():
			compartment_dict[idx] = compartment

		lipid_modifications = me.global_info.get('lipid_modifications')
		lipoprotein_precursors = me.global_info.get('lipoprotein_precursors')

		# Step1: assign enzymes to lipid modifications
		for data in me.process_data.query('^mod_1st'):
			data.enzyme = me.global_info.get('pg_pe_160', 'CPLX_dummy')
		for data in me.process_data.query('^mod_2nd'):
			data.enzyme = me.global_info.get('other_lipids', 'CPLX_dummy')

		# Step2: add reactions of lipoprotein formation
		if bool(config.get('add_lipoproteins', False)):
			coralme.builder.translocation.add_lipoprotein_formation(
				me, compartment_dict, lipoprotein_precursors, lipid_modifications, membrane_constraints = False, update = True)

		# ### 2. Correct complex formation IDs if they contain lipoproteins

		#for gene in tqdm.tqdm(coralme.builder.translocation.lipoprotein_precursors.values()):
		if bool(config.get('add_lipoproteins', False)):
			for gene in tqdm.tqdm(lipoprotein_precursors.values(), 'Adding lipid precursors and lipoproteins...', bar_format = bar_format):
				compartment = compartment_dict.get(gene)
				if compartment is None:
					pass
				else:
					for rxn in me.metabolites.get_by_id('protein_' + gene + '_' + compartment).reactions:
						if isinstance(rxn, coralme.core.reaction.ComplexFormation):
							data = me.process_data.get_by_id(rxn.complex_data_id)
							value = data.stoichiometry.pop('protein_' + gene + '_' + compartment)
							data.stoichiometry['protein_' + gene + '_lipoprotein' + '_' + compartment] = value
							rxn.update()

		# ### 3. Braun's lipoprotein demand
		# Metabolites and coefficients as defined in [Liu et al 2014](http://bmcsystbiol.biomedcentral.com/articles/10.1186/s12918-014-0110-6)
		brauns_lipid_mod = me.global_info['braun\'s_lipid_mod']

		if len(me.global_info['braun\'s_lipoproteins']) >= 1:
			for brauns_lipoprotein in me.global_info['braun\'s_lipoproteins']:
				# Perform checks before attempt to incorporate the Braun's lipoproteins
				if not me.metabolites.has_id(brauns_lipid_mod):
					logging.warning('The metabolite \'{:s}\' is not present in the ME-model and the Braun\'s lipoprotein demand cannot be set. Please check if it is the correct behavior. . See http://bigg.ucsd.edu/universal/metabolites/murein5px4p for more information.'.format(brauns_lipid_mod))
					continue
				if not me.metabolites.has_id('protein_{:s}_lipoprotein_Outer_Membrane'.format(brauns_lipoprotein)):
					logging.warning('The \'add_lipoproteins\' option is \'False\' or coralme failed to add the correct ME-model component and the Braun\'s lipoprotein demand cannot be set. Please check if it is the correct behavior.')
					continue

				rxn = coralme.core.reaction.SummaryVariable('core_structural_demand_brauns_{:s}'.format(brauns_lipoprotein))
				murein5px4p = me.metabolites.get_by_id(brauns_lipid_mod)
				murein5px4p_mass = murein5px4p.formula_weight / 1000.
				lipoprotein = me.metabolites.get_by_id('protein_{:s}_lipoprotein_Outer_Membrane'.format(brauns_lipoprotein))
				me.add_reactions([rxn])

				# biomass of lipoprotein accounted for in translation and lipid modification
				rxn.add_metabolites({
					murein5px4p : -abs(me.global_info['braun\'s_murein_flux']),
					lipoprotein : -abs(me.global_info['braun\'s_lpp_flux']),
					me.metabolites.peptidoglycan_biomass : abs(me.global_info['brauns_murein_flux']) * murein5px4p_mass
					},
					combine = False)
				rxn.lower_bound = me.mu # coralme.util.mu
				rxn.upper_bound = me.mu # coralme.util.mu
		else:
			logging.warning('No Braun\'s lipoprotein (lpp gene) homolog was set. Please check if it is the correct behavior.')

		# ## Part 7: Set keffs
<<<<<<< HEAD
		#flag = self.configuration.get('keff_method', None)
		#mapped_keffs = {}
		#if flag == 'estimate':
			#reaction_median_keffs = pandas.read_csv(
				#self.configuration.get(
					#'reaction_median_keff',
					#self.configuration['out_directory'] + 'building_data/reaction_median_keffs.txt'),
				#sep='\t',
				#index_col=0
			#)['keff'].to_dict()
			#sasa_list = []
			#for met in me.metabolites:
				#cplx_sasa = 0.
				#if not isinstance(met, coralme.core.component.Complex):
					#continue
				#MW = met.formula_weight
				#if not MW:
					#MW = 0
					#logging.warning(' {} has no formula'.format(key))
				#cplx_sasa += MW ** (3. / 4)
				#sasa_list.append(cplx_sasa)
			#median_sasa = numpy.median(numpy.array(sasa_list))
			#metabolic_reactions = [r for r in me.reactions if isinstance(r,coralme.core.reaction.MetabolicReaction)]
			#for r in tqdm.tqdm(metabolic_reactions,
							   #'Estimating Metabolic Keffs with SASA',
							   #bar_format=bar_format):
				#base_id = r._stoichiometric_data.id
				#if base_id not in reaction_median_keffs:
					#continue
				#cplx = me.metabolites.get_by_id(r._complex_data.id)
				#median_keff = reaction_median_keffs[base_id]
				#sasa = cplx.formula_weight ** (3./4)
				#keff = sasa * median_keff / median_sasa
				#if keff > 3000: keff = 3000.
				#elif keff < .01: keff = .01
				#mapped_keffs[r] = keff

		#elif os.path.isfile(flag):
			#final_keffs = pandas.read_csv(flag,
				#sep=',',index_col=0
			#).fillna('')
			#mapped_keffs = {}
			#for key, row in tqdm.tqdm(final_keffs.iterrows(),
							   #'Reading Keffs...',
							   #bar_format = bar_format,
							   #total=final_keffs.shape[0]):
				#mapped = set()
				#for r in me.reactions.query(key):
					#if not hasattr(r,'_stoichiometric_data'):
						#continue
					#if not r._stoichiometric_data.id == key:
						#continue
					#c = r._complex_data
					#if c is None:
						#continue
					#c = c.id
					#mods = ['']
					#if 'mod' in c:
						#modinfo = c.split('_mod_')
						#c,mods = modinfo[0],modinfo[1:]
					#if not c == row['complex']:
						#continue
					#if not set(mods) == set(row['mods'].split(' AND ')):
						#continue
					#mapped_keffs[r] = row['keff']
					#mapped.add(key)
			#missing = set(final_keffs.index) - set(mapped)
			#for i in missing:
				#logging.warning('Could not map Keff of reaction {}'.format(i))
		#if mapped_keffs:
			#for r,keff in tqdm.tqdm(mapped_keffs.items(),
							   #'Setting Keffs...',
							   #bar_format = bar_format):
				#try:
					#r.keff = keff
					#r.update()
					#logging.warning('Setting Keff for {} in {}'.format(r.id,keff))
				#except:
					#logging.warning('There was a problem setting Keff for {}'.format(r.id))
=======
		flag = self.configuration.get('keff_method',None)
		mapped_keffs = {}
		if flag == 'estimate':
			reaction_median_keffs = pandas.read_csv(
				self.configuration.get(
					'reaction_median_keff',
					self.configuration['out_directory'] + 'building_data/reaction_median_keffs.txt'),
				sep='\t',
				index_col=0
			)['keff'].to_dict()
			sasa_list = []
			for met in me.metabolites:
				cplx_sasa = 0.
				if not isinstance(met, coralme.core.component.Complex):
					continue
				MW = met.formula_weight
				if not MW:
					MW = 0
					logging.warning(' {} has no formula'.format(key))
				cplx_sasa += MW ** (3. / 4)
				sasa_list.append(cplx_sasa)
			median_sasa = numpy.median(numpy.array(sasa_list))
			metabolic_reactions = [r for r in me.reactions if isinstance(r,coralme.core.reaction.MetabolicReaction)]
			for r in tqdm.tqdm(metabolic_reactions,
							   'Estimating Metabolic Keffs with SASA',
							   bar_format=bar_format):
				base_id = r._stoichiometric_data.id
				if base_id not in reaction_median_keffs:
					continue
				cplx = me.metabolites.get_by_id(r._complex_data.id)
				median_keff = reaction_median_keffs[base_id]
				sasa = cplx.formula_weight ** (3./4)
				keff = sasa * median_keff / median_sasa
				if keff > 3000: keff = 3000.
				elif keff < .01: keff = .01
				mapped_keffs[r] = keff
		elif os.path.isfile(flag):
			final_keffs = pandas.read_csv(flag,
				sep=',',index_col=0
			).fillna('')
			mapped_keffs = {}
			mapped = set()
			for key, row in tqdm.tqdm(final_keffs.iterrows(),
							   'Reading Keffs...',
							   bar_format = bar_format,
							   total=final_keffs.shape[0]):
				for r in me.reactions.query(key):
					if not hasattr(r,'_stoichiometric_data'):
						continue
					if not r._stoichiometric_data.id == key:
						continue
					c = r._complex_data
					if c is None:
						continue
					c = c.id
					mods = ['']
					if 'mod' in c:
						modinfo = c.split('_mod_')
						c,mods = modinfo[0],modinfo[1:]
					if not c == row['complex']:
						continue
					if not set(mods) == set(row['mods'].split(' AND ')):
						continue
					mapped_keffs[r] = row['keff']
					mapped.add(key)
			missing = set(final_keffs.index) - set(mapped)
			for i in missing:
				logging.warning('Could not map Keff of reaction {}'.format(i))
		if mapped_keffs:
			for r,keff in tqdm.tqdm(mapped_keffs.items(),
							   'Setting Keffs...',
							   bar_format = bar_format):
				try:
					r.keff = keff
					r.update()
					logging.warning('Setting Keff for {} in {}'.format(r.id,keff))
				except:
					logging.warning('There was a problem setting Keff for {}'.format(r.id))
>>>>>>> b4cc9859

		# ## Part 8: Model updates and corrections
		# ### 1. Subsystems

		# Add reaction subsystems from M-model to ME-model
		for rxn in tqdm.tqdm(me.gem.reactions, 'Adding reaction subsystems from M-model into the ME-model...', bar_format = bar_format):
			if rxn.id in me.process_data:
				data = me.process_data.get_by_id(rxn.id)
			else:
				continue

			for parent_rxn in data.parent_reactions:
				rxn.subsystem = parent_rxn.subsystem

		# ### 2. Add enzymatic coupling for "carriers"
		# These are enzyme complexes that act as metabolites in a metabolic reaction.

		for data in tqdm.tqdm(list(me.stoichiometric_data), 'Processing StoichiometricData in ME-model...', bar_format = bar_format):
			if data.id == 'dummy_reaction':
				continue

			for met, value in data.stoichiometry.items():
				if not isinstance(me.metabolites.get_by_id(met), coralme.core.component.Complex) or value > 0:
					continue

				subreaction_id = met + '_carrier_activity'
				if subreaction_id not in me.process_data:
					sub = coralme.core.processdata.SubreactionData(met + '_carrier_activity', me)
					sub.enzyme = met

				data.subreactions[subreaction_id] = abs(value)

		# ### 3. Add remaining complex formulas and compartments to the ME-model

		# Update a second time to incorporate all of the metabolite formulas correctly
		for r in tqdm.tqdm(me.reactions.query('formation_'), 'Updating all FormationReactions...', bar_format = bar_format):
			r.update()

		# Update complex formulas
		modification_formulas = df_mets[df_mets['type'].str.match('MOD')]
		modification_formulas = dict(zip(modification_formulas['me_id'], modification_formulas['formula']))
		# This will add the formula to complexes not formed from a complex formation reaction (e.g. CPLX + na2_c -> CPLX_mod_na2(1))
		coralme.builder.formulas.add_remaining_complex_formulas(me, modification_formulas)

		# Update reactions affected by formula update
		for r in tqdm.tqdm(me.reactions.query('_mod_lipoyl'), 'Updating FormationReactions involving a lipoyl prosthetic group...', bar_format = bar_format):
			r.update()

		for r in tqdm.tqdm(me.reactions.query('_mod_glycyl'), 'Updating FormationReactions involving a glycyl prosthetic group...', bar_format = bar_format):
			r.update()

		# add metabolite compartments
		coralme.builder.compartments.add_compartments_to_model(me)

		# ## Part 9: Update ME-model, prune reactions and save
		if update:
			me.update()
		if prune:
			me.prune()

		with open('{:s}/MEModel-step2-{:s}.pkl'.format(config['out_directory'], model), 'wb') as outfile:
			pickle.dump(me, outfile)

		ListHandler.print_and_log('ME-model was saved in the {:s} directory as MEModel-step2-{:s}.pkl'.format(config['out_directory'], model))

		n_genes = len(me.metabolites.query(re.compile('^RNA_(?!biomass|dummy|degradosome)')))
		new_genes = n_genes * 100. / len(me.gem.genes) - 100
		ListHandler.print_and_log('Done. Number of genes in the ME-model is {:d} (+{:.2f}%, from {:d})'.format(n_genes, new_genes, len(me.gem.genes)))

		with open('{:s}/MEReconstruction-{:s}.log'.format(directory, model), 'w') as outfile:
			for filename in [
				'{:s}/MEReconstruction-step1-{:s}.log'.format(directory, model),
				'{:s}/MEReconstruction-step2-{:s}.log'.format(directory, model)
				]:

				try:
					pathlib.Path(filename).unlink(missing_ok = True) # python>=3.8
				except:
					if pathlib.Path(filename).exists():
						pathlib.Path(filename).unlink() # python==3.7

			logger = self.logger['MEReconstruction-step1'].log_list
			logger += self.logger['MEReconstruction-step2'].log_list

			tmp = pandas.DataFrame(logger)
			for idx, data in tmp.drop_duplicates(subset = 1).iterrows():
				outfile.write('{:s} {:s}\n'.format(data[0], data[1]))

		return None

class METroubleshooter(object):
	"""
	METroubleshooter class for troubleshooting growth in a ME-model

	This class contains methods to identify gaps and obtain a feasible ME-model.

	Parameters
	----------
	MEBuilder : coralme.builder.main.MEBuilder
	"""

	def __init__(self, builder):
		self.logger = builder.logger
		self.me_model = builder.me_model
		self.configuration = builder.configuration
		self.curation_notes = builder.curation_notes

	def troubleshoot(self, growth_key_and_value = None):
		config = self.configuration
		model = config.get('ME-Model-ID', 'coralME')
		directory = config.get('log_directory', '.')

		# set logger
		log = logging.getLogger() # root logger
		for hdlr in log.handlers[:]: # remove all old handlers
			log.removeHandler(hdlr)

		# Old code works in a separate script; but it works if we remove the old handler
		logging.basicConfig(filename = '{:s}/METroubleshooter-{:s}.log'.format(directory, model), filemode = 'w', level = logging.WARNING, format = log_format)
		log.addHandler(self.logger['METroubleshooter'])
		log.addHandler(logging.StreamHandler(sys.stdout))
		logging.captureWarnings(True)

		if growth_key_and_value is None:
			growth_key_and_value = { self.me_model.mu : 0.01 }

		growth_key, growth_value = zip(*growth_key_and_value.items())

		logging.warning('~ '*1 + 'Troubleshooting started...')
		# TODO: change to logging.warning
		print('  '*1 + 'Checking if the ME-model can simulate growth without gapfilling reactions...', end = '')
		if self.me_model.feasibility(keys = growth_key_and_value):
			logging.warning('  '*5 + '\nOriginal ME-model is feasible with a tested growth rate of {:f} 1/h'.format(list(growth_value)[0]))
			return None
		else:
			logging.warning(' FALSE.')
			works = False

		# Step 1. Find topological gaps
		logging.warning('~ '*1 + 'Step 1. Find topological gaps in the ME-model.')
		deadends = coralme.builder.helper_functions.gap_find(self.me_model)

		medium = set([ '{:s}_c'.format(x[3:-2]) for x in self.me_model.gem.medium.keys() ])
		deadends = set(deadends).difference(medium)

		if len(deadends) != 0:
			self.curation_notes['troubleshoot'].append({
				'msg':'Some deadends were identified',
				'triggered_by':deadends,
				'importance':'high',
				'to_do':'Fix metabolic deadends by adding reactions or solving other warnings.'})

		# Step 2. Test feasibility adding all topological gaps
		if len(deadends) != 0:
			logging.warning('~ '*1 + 'Step 2. Solve gap-filled ME-model with all identified deadend metabolites.')
			logging.warning('  '*5 + 'Attempt optimization gapfilling the identified metabolites from Step 1')
			works = coralme.builder.helper_functions.gap_fill(self.me_model, deadends = deadends, growth_key_and_value = growth_key_and_value)

		if len(deadends) == 0 and works == False:
			logging.warning('~ '*1 + 'Step 2. Solve gap-filled ME-model with provided sink reactions for deadend metabolites.')
		if works == False:
			met_type = 'Metabolite'
			logging.warning('  '*5 + 'Checking reactions that provide components of type \'{:s}\' using brute force...'.format(met_type))
			bf_gaps, no_gaps, works = coralme.builder.helper_functions.brute_check(self.me_model, growth_key_and_value = growth_key_and_value, met_types = met_type)

			# close sink reactions that are not gaps
			self.me_model.remove_reactions(no_gaps)

			if len(bf_gaps) != 0 or bf_gaps[0]:
				self.curation_notes['troubleshoot'].append({
					'msg':'Additional deadends were identified',
					'triggered_by':bf_gaps,
					'importance':'high',
					'to_do':'Fix metabolic deadends by adding reactions or solving other warnings.'})

		# Step 3. Test different sets of MEComponents
		e_gaps = []
		if works == False:
			logging.warning('~ '*1 + 'Step 3. Attempt gapfilling different groups of E-matrix components.')

			met_types = [ 'Complex', 'GenerictRNA', 'TranscribedGene', 'TranslatedGene', 'ProcessedProtein', 'GenericComponent' ]

			for met_type in met_types:
				logging.warning('  '*5 + 'Gapfill reactions to provide components of type \'{:s}\' using brute force.'.format(met_type))

				self.me_model.relax_bounds()
				self.me_model.reactions.protein_biomass_to_biomass.lower_bound = growth_value[0]/100 # Needed to enforce protein production

				bf_gaps, works = coralme.builder.helper_functions.brute_check(growth_key_and_value, met_types = met_type)
				if works:
					e_gaps.append(bf_gaps)
					break

		if works: # Meaning it can grow in any case
			if isinstance(e_gaps, list) and e_gaps:
				self.curation_notes['troubleshoot'].append({
					'msg':'Some metabolites are necessary for growth',
					'triggered_by':[ x for y in e_gaps for x in y ],
					'importance':'critical',
					'to_do':'Fix the gaps by adding reactions or solving other warnings. If some items are from the E-matrix, fix these first!'})

			# delete added sink reactions with lb == 0 and ub == 0
			for rxn in self.me_model.reactions.query('^SK_'):
				if rxn.lower_bound == 0 and rxn.upper_bound == 0:
					self.me_model.remove_reactions([rxn])

			logging.warning('~ '*1 + 'Final step. Fully optimizing with precision 1e-6 and save solution into the ME-model...')
			self.me_model.optimize(max_mu = 3.0, precision = 1e-6, verbose = False)
			logging.warning('  '*1 + 'Gapfilled ME-model is feasible with growth rate {:f}.'.format(self.me_model.solution.objective_value))

			with open('{:s}/MEModel-step3-{:s}-TS.pkl'.format(self.configuration['out_directory'], self.me_model.id), 'wb') as outfile:
				pickle.dump(self.me_model, outfile)

			logging.warning('ME-model was saved in the {:s} directory as MEModel-step3-{:s}-TS.pkl'.format(self.configuration['out_directory'], self.me_model.id))
		else:
			logging.warning('~ '*1 + 'METroubleshooter failed to determine a set of problematic metabolites.')

		# We will remove duplicates entries in the log output
		with open('{:s}/METroubleshooter-{:s}.log'.format(config.get('log_directory', '.'), config.get('ME-Model-ID', 'coralME')), 'w') as outfile:
			logger = self.logger['METroubleshooter'].log_list

			tmp = pandas.DataFrame(logger)
			for idx, data in tmp.drop_duplicates(subset = 1).iterrows():
				outfile.write('{:s} {:s}\n'.format(data[0], data[1]))

		return None<|MERGE_RESOLUTION|>--- conflicted
+++ resolved
@@ -2069,87 +2069,6 @@
 			logging.warning('No Braun\'s lipoprotein (lpp gene) homolog was set. Please check if it is the correct behavior.')
 
 		# ## Part 7: Set keffs
-<<<<<<< HEAD
-		#flag = self.configuration.get('keff_method', None)
-		#mapped_keffs = {}
-		#if flag == 'estimate':
-			#reaction_median_keffs = pandas.read_csv(
-				#self.configuration.get(
-					#'reaction_median_keff',
-					#self.configuration['out_directory'] + 'building_data/reaction_median_keffs.txt'),
-				#sep='\t',
-				#index_col=0
-			#)['keff'].to_dict()
-			#sasa_list = []
-			#for met in me.metabolites:
-				#cplx_sasa = 0.
-				#if not isinstance(met, coralme.core.component.Complex):
-					#continue
-				#MW = met.formula_weight
-				#if not MW:
-					#MW = 0
-					#logging.warning(' {} has no formula'.format(key))
-				#cplx_sasa += MW ** (3. / 4)
-				#sasa_list.append(cplx_sasa)
-			#median_sasa = numpy.median(numpy.array(sasa_list))
-			#metabolic_reactions = [r for r in me.reactions if isinstance(r,coralme.core.reaction.MetabolicReaction)]
-			#for r in tqdm.tqdm(metabolic_reactions,
-							   #'Estimating Metabolic Keffs with SASA',
-							   #bar_format=bar_format):
-				#base_id = r._stoichiometric_data.id
-				#if base_id not in reaction_median_keffs:
-					#continue
-				#cplx = me.metabolites.get_by_id(r._complex_data.id)
-				#median_keff = reaction_median_keffs[base_id]
-				#sasa = cplx.formula_weight ** (3./4)
-				#keff = sasa * median_keff / median_sasa
-				#if keff > 3000: keff = 3000.
-				#elif keff < .01: keff = .01
-				#mapped_keffs[r] = keff
-
-		#elif os.path.isfile(flag):
-			#final_keffs = pandas.read_csv(flag,
-				#sep=',',index_col=0
-			#).fillna('')
-			#mapped_keffs = {}
-			#for key, row in tqdm.tqdm(final_keffs.iterrows(),
-							   #'Reading Keffs...',
-							   #bar_format = bar_format,
-							   #total=final_keffs.shape[0]):
-				#mapped = set()
-				#for r in me.reactions.query(key):
-					#if not hasattr(r,'_stoichiometric_data'):
-						#continue
-					#if not r._stoichiometric_data.id == key:
-						#continue
-					#c = r._complex_data
-					#if c is None:
-						#continue
-					#c = c.id
-					#mods = ['']
-					#if 'mod' in c:
-						#modinfo = c.split('_mod_')
-						#c,mods = modinfo[0],modinfo[1:]
-					#if not c == row['complex']:
-						#continue
-					#if not set(mods) == set(row['mods'].split(' AND ')):
-						#continue
-					#mapped_keffs[r] = row['keff']
-					#mapped.add(key)
-			#missing = set(final_keffs.index) - set(mapped)
-			#for i in missing:
-				#logging.warning('Could not map Keff of reaction {}'.format(i))
-		#if mapped_keffs:
-			#for r,keff in tqdm.tqdm(mapped_keffs.items(),
-							   #'Setting Keffs...',
-							   #bar_format = bar_format):
-				#try:
-					#r.keff = keff
-					#r.update()
-					#logging.warning('Setting Keff for {} in {}'.format(r.id,keff))
-				#except:
-					#logging.warning('There was a problem setting Keff for {}'.format(r.id))
-=======
 		flag = self.configuration.get('keff_method',None)
 		mapped_keffs = {}
 		if flag == 'estimate':
@@ -2228,7 +2147,6 @@
 					logging.warning('Setting Keff for {} in {}'.format(r.id,keff))
 				except:
 					logging.warning('There was a problem setting Keff for {}'.format(r.id))
->>>>>>> b4cc9859
 
 		# ## Part 8: Model updates and corrections
 		# ### 1. Subsystems
