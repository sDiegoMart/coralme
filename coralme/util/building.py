--- conflicted
+++ resolved
@@ -230,10 +230,6 @@
 	return None
 
 def build_reactions_from_genbank(
-<<<<<<< HEAD
-=======
-	# TODO: DO WE NEED TO EXTEND FEATURE TYPES TO MATCH ORGANISM? {'CDS', 'rRNA', 'tRNA', 'ncRNA', 'tmRNA', 'misc_RNA'}
->>>>>>> 01e6b563
 	me_model, gb_filename, tu_frame = pandas.DataFrame(columns = ['genes']), genes_to_add = list(),
 	feature_types = [ 'CDS', 'rRNA', 'tRNA', 'ncRNA' ], update = True, verbose = True,
 	trna_misacylation = dict(), genome_mods = dict(), knockouts = list()):
